--- conflicted
+++ resolved
@@ -18,12 +18,8 @@
 import logging
 import os
 from pathlib import Path
-<<<<<<< HEAD
-=======
 from shutil import rmtree
->>>>>>> 1294d19d
 import subprocess
-import time
 from typing import Union
 import uuid
 
@@ -37,9 +33,6 @@
 from . import create_module_scratch, rmtree_scratch
 
 __author__ = "Dan Gunter"
-
-_log = logging.getLogger(__name__)
-
 
 
 _log = logging.getLogger(__name__)
@@ -122,21 +115,10 @@
     # failure with existing dir
     result = runner.invoke(examples.get_examples, ["-d", str(tempdir), "-I"])
     assert result.exit_code == -1
-    # pick subdir, should be ok; use old version we know exists
-<<<<<<< HEAD
-    if can_write(random_tempdir):  # to avoid strange failures due to Windows drives
-        dirname = str(random_tempdir / "examples")
-        result = runner.invoke(examples.get_examples, ["-d", dirname, "-I", "-V", "1.5.0"])
-        assert result.exit_code == 0
-
-
-@pytest.mark.integration()
-def test_examples_cli_default_version(runner, random_tempdir):
-    if can_write(random_tempdir):  # to avoid strange failures due to Windows drives
-        dirname = str(random_tempdir / "examples")
-        result = runner.invoke(examples.get_examples, ["-d", dirname])
-        assert result.exit_code == -1
-=======
+
+
+@pytest.mark.integration()
+def test_examples_cli_default_version(runner, tempdir):
     dirname = str(tempdir / "examples")
     result = runner.invoke(examples.get_examples, ["-d", dirname, "-I", "-V", "1.5.0"])
     assert result.exit_code == 0
@@ -147,15 +129,15 @@
     dirname = str(tempdir / "examples")
     result = runner.invoke(examples.get_examples, ["-d", dirname])
     assert result.exit_code == -1
->>>>>>> 1294d19d
 
 
 @pytest.mark.integration()
 def test_examples_cli_download_unstable(runner, tempdir):
-    dirname = str(tempdir / "examples")
-    # unstable version but no --unstable flag
-    result = runner.invoke(examples.get_examples, ["-d", dirname, "-V", "1.2.3-beta"])
-    assert result.exit_code == -1
+    if can_write(tempdir):
+        dirname = str(tempdir / "examples")
+        # unstable version but no --unstable flag
+        result = runner.invoke(examples.get_examples, ["-d", dirname, "-V", "1.2.3-beta"])
+        assert result.exit_code == -1
 
 
 @pytest.mark.integration()
@@ -265,7 +247,8 @@
 
 @pytest.mark.nowin32
 @pytest.mark.integration
-def test_examples_install_src(tempdir):
+def test_examples_install_src():
+    tempdir = create_module_scratch("examples_install_src")
     # monkey patch a random install package name so as not to have
     # any weird side-effects on other tests
     orig_install_pkg = examples.INSTALL_PKG
@@ -282,17 +265,7 @@
     (m2_dir / "groot.py").open("w").write("print('I am groot')\n")
     # install it
     examples.install_src("0.0.0", src_dir)
-<<<<<<< HEAD
-    # make one of the directories unwritable
-    _log.debug(f"install_src: curdir={os.curdir}")
-    m1_dir.chmod(0o400)
-    pytest.raises(examples.InstallError, examples.install_src, "0.0.0", src_dir)
-    # change it back so we can remove this temp dir
-    m1_dir.chmod(0o700)
-    # also patch back the proper install package name
-=======
     # patch back the proper install package name
->>>>>>> 1294d19d
     examples.INSTALL_PKG = orig_install_pkg
 
 
