# -*- coding: utf-8 -*-
##############################################################################
# Institute for the Design of Advanced Energy Systems Process Systems
# Engineering Framework (IDAES PSE Framework) Copyright (c) 2018-2019, by the
# software owners: The Regents of the University of California, through
# Lawrence Berkeley National Laboratory,  National Technology & Engineering
# Solutions of Sandia, LLC, Carnegie Mellon University, West Virginia
# University Research Corporation, et al. All rights reserved.
#
# Please see the files COPYRIGHT.txt and LICENSE.txt for full copyright and
# license information, respectively. Both files are also available online
# at the URL "https://github.com/IDAES/idaes-pse".
##############################################################################
"""
Class for performing NMPC simulations of IDAES flowsheets
"""

from pyomo.environ import (
        Block, 
        Constraint, 
        Var, 
        TerminationCondition,
        SolverFactory, 
        Objective, 
        NonNegativeReals, 
        Reals, 
        TransformationFactory, 
        Reference, 
        value,
<<<<<<< HEAD
        Suffix,
        )
from pyomo.core.base.range import remainder
from pyomo.kernel import ComponentMap
=======
        )
from pyomo.core.base.range import remainder
from pyomo.common.collections import ComponentMap
>>>>>>> c99382d7
from pyomo.dae.initialization import (
        solve_consistent_initial_conditions,
        get_inconsistent_initial_conditions,
        )
<<<<<<< HEAD
from pyomo.dae.set_utils import deactivate_model_at
=======
>>>>>>> c99382d7
from pyutilib.misc.config import ConfigDict, ConfigValue

from idaes.core import FlowsheetBlock
from idaes.core.util.model_statistics import (
        degrees_of_freedom, 
        activated_equalities_generator,
        )
from idaes.core.util.dyn_utils import (
<<<<<<< HEAD
=======
        deactivate_model_at,
>>>>>>> c99382d7
        path_from_block, 
        find_comp_in_block, 
        find_comp_in_block_at_time,
        )
from idaes.apps.caprese.common.config import (
        ControlInitOption,
        ElementInitializationInputOption,
        TimeResolutionOption,
        ControlPenaltyType,
<<<<<<< HEAD
        VariableCategory,
        NoiseBoundOption,
        PlantHorizonType,
        )
=======
        VariableCategory)
>>>>>>> c99382d7
from idaes.apps.caprese.util import (
        initialize_by_element_in_range,
        find_slices_in_model, 
        NMPCVarGroup, 
        NMPCVarLocator, 
        copy_values_at_time, 
<<<<<<< HEAD
        validate_list_of_vardata, 
        validate_list_of_vardata_value_tuples, 
        validate_solver,
        get_violated_bounds_at_time,
        cuid_from_timeslice,
        apply_noise_at_time_points,
        )
from idaes.apps.caprese.rolling import TimeList, VectorSeries
from idaes.apps.caprese.advanced_step import (
        AdvancedStepManager,
        K_AUG_SUFFIXES,
        )
from idaes.apps.caprese.base_class import DynamicBase
import idaes.logger as idaeslog

from collections import OrderedDict

=======
        add_noise_at_time,
        validate_list_of_vardata, 
        validate_list_of_vardata_value_tuples, 
        validate_solver,
        find_point_in_continuousset,
        get_violated_bounds_at_time)
from idaes.apps.caprese.base_class import DynamicBase
import idaes.logger as idaeslog

>>>>>>> c99382d7
__author__ = "Robert Parker and David Thierry"


class NMPCSim(DynamicBase):
    # TODO: A better name might be NMPCManager
    """
    Main class for NMPC simulations of Pyomo models.
    """
    # pyomo.common.config.add_docstring_list
    CONFIG = DynamicBase.CONFIG

    # TODO: How to document config values?
    CONFIG.declare(
            'control_init_option',
            ConfigValue(
                default=ControlInitOption.FROM_INITIAL_CONDITIONS,
                domain=ControlInitOption.from_enum_or_string,
                doc='Option for how to initialize the controller model'
                )
            )
    CONFIG.declare(
            'element_initialization_input_option',
            ConfigValue(
                default=ElementInitializationInputOption.SETPOINT,
                domain=ElementInitializationInputOption.from_enum_or_string,
                doc=('Option for how to fix inputs when initializing '
                    'by time element')
                )
            )
    CONFIG.declare(
            'time_resolution_option',
            ConfigValue(
                default=TimeResolutionOption.SAMPLE_POINTS,
                domain=TimeResolutionOption.from_enum_or_string,
                doc=('Option for specifying a time resolution in the '
                    'objective function')
                )
            )
    CONFIG.declare(
            'calculate_error',
            ConfigValue(
                default=True,
                domain=bool,
                doc=('Flag for whether or not to calculate set-point-error '
                    'when simulating plant')
                )
            )
    CONFIG.declare(
            'state_objective_weight_matrix_diagonal',
            ConfigValue(
                default=True,
                domain=bool,
                doc='Flag for whether state objective weights are diagonal'
                )
            )
    CONFIG.declare(
            'control_objective_weight_matrix_diagonal',
            ConfigValue(
                default=True,
                domain=bool,
                doc='Flag for whether control objective weights are diagonal'
                )
            )
    CONFIG.declare(
            'control_penalty_type',
            ConfigValue(
                default=ControlPenaltyType.ERROR,
                domain=ControlPenaltyType.from_enum_or_string,
                doc=('Type of control penalty that will be normed in '
                    'objective functions')
                )
            )
    # TODO: Should I combine these into one config argument, then just override
    # for each's function if they need to change?
    CONFIG.declare(
            'add_plant_noise',
            ConfigValue(
                default=True,
                domain=bool,
                doc='Flag for whether to add noise to state loaded from plant'
                )
            )
    CONFIG.declare(
            'add_input_noise',
            ConfigValue(
                default=True,
                domain=bool,
                doc=('Flag for whether to add noise to inputs injected '
                    'into plant')
                )
            )
    CONFIG.declare(
            'noise_weights',
            ConfigValue(
                default=[],
                domain=list,
                doc=('List of weights to override weights for variance '
                    'in noise function')
                )
            )
    # ^ TODO: Really this should be a list of vardata, value tuples
    CONFIG.declare(
            'max_noise_weight',
            ConfigValue(
                default=1e6,
                domain=float,
                doc='Maximum value by which noise variance can be weighted'
                )
            )
    CONFIG.declare(
            'noise_arguments',
            ConfigValue(
                default={},
                domain=dict,
                doc='Extra arguments for noise function')
            )
    CONFIG.declare(
            'noise_sigma_0',
            ConfigValue(
                default=0.05,
                domain=float,
                doc=('Nominal value of variance that will be scaled by weights '
                    'for each state')
                )
            )
    CONFIG.declare(
            'setpoint',
            ConfigValue(
                default=[],
                domain=validate_list_of_vardata_value_tuples,
                doc=('User-specified list of VarDatas and their corresponding '
                    'setpoints')
                )
            )
    CONFIG.declare('objective_weight_tolerance',
            ConfigValue(
                default=1e-6,
                domain=float,
                doc=('Minimum delta between nominal and set-point that will '
                    'be used to calculate objective function weights')
                )
            )
    CONFIG.declare('objective_weight_override',
            ConfigValue(
                default=[],
                domain=validate_list_of_vardata_value_tuples,
                doc=('User-specified objective weight values for given '
                    'variables that take precedence over calculated values')
                )
            )
    CONFIG.declare('objective_state_categories',
            ConfigValue(
                default=[VariableCategory.DIFFERENTIAL],
                domain=list,
                doc=('Variable categories that will be penalized as '
                    'states in the objective function'),
                )
            )
    CONFIG.declare('sample_time',
            ConfigValue(
                default=1,
                domain=float,
                doc='Time period over which inputs will be held'
                )
            )
    CONFIG.declare('inputs_at_t0',
            ConfigValue(
                default=[],
                domain=validate_list_of_vardata,
                doc=('List of VarData objects corresponding to the inputs '
                    'at time.first() in the plant model')
                )
            )
    CONFIG.declare('user_objective_name',
            ConfigValue(
                default='user_objective',
                domain=str,
                doc=('Name for the objective function created from the '
                    'set-point provided by the user')
                )
            )
    CONFIG.declare('full_state_objective_name',
            ConfigValue(
                default='tracking_objective',
                domain=str,
                doc=('Name for full-state objective function calculated '
                    'from that provided by the user')
                )
            )

<<<<<<< HEAD
    namespace_name = '_NMPC_NAMESPACE'
=======
>>>>>>> c99382d7

    namespace_name = '_NMPC_NAMESPACE'
    
    @classmethod
    def get_namespace_name(cls):
        return cls.namespace_name
    

    def __init__(self, plant_model=None, plant_time_set=None, 
        controller_model=None, controller_time_set=None, inputs_at_t0=None,
        sample_time=None, **kwargs):
        """Constructor method. Accepts plant and controller models needed for 
        NMPC simulation, as well as time sets (Pyomo Sets) in each model
        Inputs at the first time point in the plant model are also required.
        Models provided are added to the NMPCSim instance as attributes.
        This constructor solves for consistent initial conditions 
        in the plant and controller and performs categorization into lists of
        differential, derivative, algebraic, input, fixed, and scalar variables,
        which are added as attributes to a _NMPC_NAMESPACE Block on each model.

        Args:
            plant_model : Plant Pyomo model, NMPC of which will be 
                          simulated. Currently this must contain the entire 
                          timespan it is desired to simulate.
            plant_time_set : Set to treat as time in the plant model
            controller_model : Model to be used to calculate control inputs
                               for the plant. Control inputs in controller
                               must exist in the plant, and initial condition
                               variables in the plant must exist in the 
                               controller.
            controller_time_set : Set to treat as time in the controller model
            inputs_at_t0 : List of VarData objects containing the variables
                             to be treated as control inputs, at time.first().
            solver : Solver to be used for verification of consistent initial 
                     conditions, will also be used as the default solver if
                     another is not provided for initializing or solving the 
                     optimal control problem.
            outlvl : IDAES logger output level. Default is idaes.logger.INFO.
                     To see solver output, use idaes.logger.DEBUG.
            sample_time : Length of time each control input will be held for.
                          This must be an integer multiple of the (finite
                          element) discretization spacing in both the plant
                          and controller models. Default is to use the 
                          controller model's discretization spacing.

        """
        self.config = self.CONFIG(kwargs)
        super(NMPCSim, self).__init__(plant_model, plant_time_set,
                controller_model, controller_time_set, inputs_at_t0,
                **kwargs)

        # Should I provide solver and outlvl as explicit args here?
        self.config.sample_time = sample_time
        self.config.inputs_at_t0 = inputs_at_t0
        # Maybe include a kwarg for require_steady - if False, set-point is not
        # forced to be a steady state

        init_log = idaeslog.getInitLogger('nmpc', level=self.config.outlvl)

        # Only need to manipulate bounds of controller model. Assume the 
        # bounds in the plant model should remain in place for simulation.
        # (Should probably raise a warning if bounds are present...)
        for categ, vargroup in self.controller._NMPC_NAMESPACE.category_dict.items():
            self.set_bounds_from_initial(vargroup)
        # ^ This may be removed in favor of strip_bounds transformation

        # Validate inputs in the plant model and initial conditions
        # in the control model.
        # TODO: allow user to specify this if names don't match
        self.plant._NMPC_NAMESPACE.controller_ic_vars = find_slices_in_model(
                self.plant, self.plant_time,
                self.controller, self.controller_time,
                self.plant._NMPC_NAMESPACE.var_locator,
                self.controller._NMPC_NAMESPACE.ic_vars)
        self.controller._NMPC_NAMESPACE.plant_input_vars = find_slices_in_model(
                self.controller, self.controller_time,
                self.plant, self.plant_time,
                self.controller._NMPC_NAMESPACE.var_locator,
                self.plant._NMPC_NAMESPACE.input_vars.varlist)

        self.validate_fixedness(self.plant, self.controller)

        self.sample_time = self.config.sample_time

        plant_type = self.config.plant_horizon_type
        if plant_type == PlantHorizonType.FULL:
            self.validate_sample_time(self.sample_time, 
                    self.controller, self.plant)
        elif plant_type == PlantHorizonType.ROLLING:
            self.validate_sample_time(self.sample_time, self.controller)
            self.validate_rolling_horizon_plant()
        else:
            raise ValueError(
                'Plant horizon type %s not recognized' % plant_type)

        # Flag for whether controller has been initialized
        # by a previous solve
        self.controller_solved = False

        # Maps sample times in plant model to the normalized state error
        # This error will be defined by:
        # <(x_pred-x_meas), Q(x_pred-x_meas)>
        # where Q is the positive semi-definite matrix defining the norm
        # used in the objective function.
        #
        # Currently only diagonal matrices Q are supported, and values of None
        # are interpreted as zeros
        self.state_error = {}
        # Should I set state_error[0] = 0? Probably not, in case there is for
        # instance some measurement noise. 
        # Remember: Need to calculate weight matrices before populating this. 

<<<<<<< HEAD
        self.previous_plant_time = None
=======
>>>>>>> c99382d7
        self.current_plant_time = 0

    @classmethod
    def add_namespace_to(cls, model, time):
        """Adds the _NMPC_NAMESPACE block a model with a given time set.
        All necessary model-specific attributes, including constraints
        and objectives, will be added to this block.

        Args:
            model : Model to which to add the namespace
            time : Set to treat as time in the given model

        """
        name = '_NMPC_NAMESPACE'
        # Not _CAPRESE_NAMESPACE as I might want to add a similar 
        # namespace for MHE
        if hasattr(model, name):
            raise ValueError('%s already exists on model. Please fix this.'
                             % name)
        model.add_component(name, Block())
        super(NMPCSim, cls).add_namespace_to(model, time)
        # TODO: Should this method call _populate_namespace?
        # Otherwise this namespace doesn't have access to the get_time function.
        # Don't want to require that a model is categorized just to get_time,
        # which is what I'm doing right now, unless I call get_time on the base
        # namespace.

    def validate_sample_time(self, sample_time, *models, **kwargs):
        """Makes sure sample points, or integer multiple of sample time-offsets
        from time.first(), lie on finite element boundaries, and that the 
        horizon of each model is an integer multiple of sample time. Assembles 
        a list of sample points and a dictionary mapping sample points to the 
        number of finite elements in the preceding sampling period, and adds 
        them as attributes to _NMPC_NAMESPACE.

        Args:
            sample_time: Sample time to check
            models: List of flowsheet models to check

        """
        config = self.config(kwargs)
        tolerance = config.continuous_set_tolerance
        for model in models:
            time = model._NMPC_NAMESPACE.get_time()
            horizon_length = time.last() - time.first()

            # TODO: This should probably be a DAE utility
            min_spacing = horizon_length
            for t in time:
                if t == time.first():
                    continue
                prev = time.prev(t)
                if t - prev < min_spacing:
                    min_spacing = t - prev
            # Sanity check:
            assert min_spacing > 0
            # Required so only one point can satisfy equality to tolerance
            if tolerance >= min_spacing/2:
                raise ValueError(
                    'ContinuousSet tolerance is larger than half the minimum '
                    'spacing. An element of this set will not necessarily be '
                    'unique within this tolerance.')

            off_by = abs(remainder(horizon_length, sample_time))
            if off_by > tolerance:
                raise ValueError(
                    'Sampling time must be an integer divider of '
                    'horizon length within tolerance %f' % tolerance)
            n_samples = round(horizon_length/sample_time)
            model._NMPC_NAMESPACE.samples_per_horizon = n_samples

            finite_elements = time.get_finite_elements()

            sample_points = [time.first()]
            sample_no = 1
            fe_per = 0
            fe_per_sample_dict = {}
            for t in finite_elements:
                if t == time.first():
                    continue
                fe_per += 1
                time_since = t - time.first()
                sp = sample_no*sample_time
                diff = abs(sp-time_since)
                if diff < tolerance:
                    sample_points.append(t)
                    sample_no += 1
                    fe_per_sample_dict[sample_no] = fe_per
                    fe_per = 0
                if time_since > sp:
                    raise ValueError(
                            'Could not find a time point for the %ith '
                            'sample point' % sample_no)
            assert len(sample_points) == n_samples + 1
            model._NMPC_NAMESPACE.fe_per_sample = fe_per_sample_dict
            model._NMPC_NAMESPACE.sample_points = sample_points


    def validate_rolling_horizon_plant(self, **kwargs):
        config = self.config(kwargs)
        continuous_set_tolerance = config.continuous_set_tolerance
        plant = self.plant
        plant_time = self.plant_time
        namespace = getattr(plant, self.get_namespace_name())
        sample_time = self.sample_time
        t0 = plant_time.first()
        ts = t0 + sample_time
        s_index = plant_time.find_nearest_index(ts, continuous_set_tolerance)
        ts_plant = plant_time[s_index]
        if ts_plant is None:
            raise RuntimeError(
                'Could not find sample point %s in the plant' % ts)
        sample_points = [t0, ts_plant]
        namespace.sample_points = sample_points


    def validate_slices(self, tgt_model, src_model, src_time, src_slices):
        """
        Given list of time-only slices in a source model, attempts to find
        each of them in the target model and returns a list of the found 
        slices in the same order.
        Expects to find a var_locator ComponentMap attribute in the 
        _NMPC_NAMESPACE of the target model.

        Args:
            tgt_model : Model to search for time-slices
            src_model : Model containing the slices to search for
            src_slices : List of time-only slices of variables in the source
                         model

        Returns:
            List of time-only slices to same-named variables in the target 
            model
        """
        t0 = src_time.first()
        tgt_slices = []
        namespace = getattr(tgt_model, self.namespace_name)
        locator = namespace.var_locator
        for _slice in src_slices:
            init_vardata = _slice[t0]
            # FIXME
            # This assumes that t0 is a valid time point for the target
            # model, even it is taken from the source.
            # Should use find_comp_in_block_at_time, which essentially
            # does the work of constructing a CUID with wildcard, but
            # here is tied to the target model's time set.
            # A better validation method might be:
            #     src_comp -> cuid w/ wildcard -> target_comp...
            # this would still be the same amount of work/code in this
            # method. Would be nice to go straight from the source
            # Reference to the CUID, and from the CUID to the/a ref-
            # to-slice. cuid.to_reference() would be nice.
            tgt_vardata = find_comp_in_block(tgt_model, 
                                             src_model, 
                                             init_vardata)
            tgt_container = locator[tgt_vardata].group.varlist
            location = locator[tgt_vardata].location
            tgt_slices.append(tgt_container[location])
        return tgt_slices


    def validate_fixedness(self, *models):
        """
        Makes sure that assumptions regarding fixedness for different points
        in time are valid. Differential, algebraic, and derivative variables
        may be fixed only at t0, only if they are initial conditions.
        Fixed variables must be fixed at all points in time, except possibly
        initial conditions. 

        Expects to find "alg," "diff," "deriv," and "fixed" vars on each
        model's _NMPC_NAMESPACE, as well as a var_locator ComponentMap.

        Args:
            models: Models for which to validate fixedness

        """
        for model in models:
            time = model._NMPC_NAMESPACE.get_time()
            t0 = time.first()
            locator = model._NMPC_NAMESPACE.var_locator

            # Appropriate for this function to have categories specified
            for _slice in (model._NMPC_NAMESPACE.alg_vars.varlist + 
                           model._NMPC_NAMESPACE.diff_vars.varlist + 
                           model._NMPC_NAMESPACE.deriv_vars.varlist):
                var0 = _slice[t0]
                if locator[var0].is_ic:
                    assert var0.fixed
                    for t in time:
                        if t == t0:
                            continue
                        assert not _slice[t].fixed
                else:
                    for t in time:
                        assert not _slice[t].fixed

            for var in model._NMPC_NAMESPACE.fixed_vars.varlist:
                for t in time:
                    # Fixed vars, e.g. those used in boundary conditions,
                    # may "overlap" with initial conditions. It is up to the user
                    # to make sure model has appropriate number of degrees of
                    # freedom
                    if t == t0:
                        continue
                    assert var[t].fixed
                    

    def transfer_current_plant_state_to_controller(self, t_plant, **kwargs):
        """Transfers values of the initial condition variables at a specified
        time in the plant model to the initial time point of the controller
        model, adding noise if desired.

        Args:
            t_plant: Time point in plant model whose values will be transferred

        """
        # Would like to pass "noise_args" in as a bundle here. This can
        # probably be done with config blocks somehow.
        # TODO: allow specification of noise args
        config = self.config(kwargs)
        noise_sigma_0 = config.noise_sigma_0
        namespace = getattr(self.controller, self.get_namespace_name())

        time = self.controller_time
        t0 = time.first()

        measured_state = self.get_measured_plant_state(
                t_plant=t_plant, 
                base_noise_param=noise_sigma_0,
                **kwargs)

        for val, var in zip(measured_state, namespace.ic_vars):
            var[t0].set_value(val)

    def validate_plant_start_time(self, t_plant, **kwargs):
        config = self.config(kwargs)
        plant_type = config.plant_horizon_type
        if t_plant is None and plant_type == PlantHorizonType.FULL:
            raise ValueError(
                    'Plant time point must be specified if a full-horizon '
                    'plant model is used.')
        if plant_type == PlantHorizonType.ROLLING:
            t_plant = self.plant_time.first()
        return t_plant


    def get_measured_plant_state(self, t_plant=None, apply_noise=False,
            base_noise_param=0.05,
            **kwargs):
        """
        """
        # grab values out of plant's controller_ic_vars at specified time
        # ^ Could also access these values from a History-like data structure
        #   Or could get them from an MHE model
        # If specified, apply noise to these values
        # Return list of these values
        #
        # Want to apply noise independent of any model.
        config = self.config(kwargs)
        sample_time = self.sample_time
        noise_function = config.measurement_noise_function
        noise_bound_option = config.noise_bound_option
        max_number_discards = config.max_noise_bound_violations
        noise_bound_push = config.noise_bound_push
        cs_tolerance = config.continuous_set_tolerance
        plant_namespace = getattr(self.plant, self.get_namespace_name())
        controller_namespace = getattr(self.controller, 
                self.get_namespace_name())
        locator = controller_namespace.var_locator
        plant_time = plant_namespace.get_time()
        controller_time = controller_namespace.get_time()
        if t_plant is None:
            t_plant = plant_time.first() + sample_time
            plant_idx = plant_time.find_nearest_index(t_plant, cs_tolerance)
            t_plant = plant_time[plant_idx]

        if not apply_noise:
            return [var[t_plant].value for var in 
                    plant_namespace.controller_ic_vars]

        measured_state = []
        t0 = controller_time.first()
        for p_var, c_var in zip(plant_namespace.controller_ic_vars,
                controller_namespace.ic_vars):
            c_var0 = c_var[t0]
            info = locator[c_var0]
            group = info.group
            location = info.location
            bounds = (group.lb[location], group.ub[location])
            # TODO: This leaves no option for the user to override weights
            # with their own variance.
            weight = group.weights[location]
            noise_params = (base_noise_param/weight,)
            newval, = apply_noise_at_time_points(
                    p_var,
                    t_plant,
                    noise_params,
                    noise_function,
                    bounds=bounds,
                    bound_option=noise_bound_option,
                    max_number_discards=max_number_discards,
                    bound_push=noise_bound_push,
                    )
            measured_state.append(newval)
        return measured_state


    def shift_controller_initial_conditions(self, t_target=None, shift=None, 
            categories=[
                VariableCategory.DIFFERENTIAL,
                VariableCategory.ALGEBRAIC,
                VariableCategory.DERIVATIVE,
                VariableCategory.FIXED,
                VariableCategory.INPUT,
                ],
            **kwargs):
        """
        """
        config = self.config(kwargs)
        cs_tolerance = config.continuous_set_tolerance
        namespace = getattr(self.controller, self.get_namespace_name())
        category_dict = namespace.category_dict
        time = namespace.get_time()
        sample_time = self.sample_time
        if t_target is None:
            t_target = time.first()
        if shift is None:
            shift = sample_time
        t_source = t_target + shift
        source_idx = time.find_nearest_index(t_source, cs_tolerance)
        t_source = time[source_idx]

        for categ in categories:
            varlist = category_dict[categ].varlist
            copy_values_at_time(varlist, varlist, t_target, t_source)


    def inject_inputs_into(self, source, model, t_source, t_target, **kwargs):
        """
        Args:
            source: Inputs to copy. Should be a list of time-indexed Vars
            model: Model into which to copy inputs
            t_source: Time point at which to access inputs to copy
            t_target: Time point in model where inputs will be copied
        """
        # If source is a varlist:
        config = self.config(kwargs)
        cs_tolerance = config.continuous_set_tolerance
        namespace = getattr(model, self.get_namespace_name())
        time = namespace.get_time()
        sample_time = self.sample_time
        sample_end = t_target + sample_time
        end_idx = time.find_nearest_index(sample_end, cs_tolerance)
        sample_end = time[end_idx]
        sample = [t for t in time if t > t_target and t <= sample_end]
        
        copy_values_at_time(namespace.input_vars.varlist,
                source,
                sample,
                t_source)


    def inject_control_inputs_into_plant(self, t_plant=None,
            base_noise_param=0.05,
            **kwargs):
        """Injects input variables from the first sampling time in the 
        controller model to the sampling period in the plant model that
        starts at the specified time, adding noise if desired.

        Args:
            t_plant : First time point in plant model where inputs will be
                      applied.
            
        """
        config = self.config(kwargs)
        cs_tolerance = config.continuous_set_tolerance
        sample_time = self.config.sample_time
        plant_type = config.plant_horizon_type
        t_plant = self.validate_plant_start_time(t_plant,
                plant_horizon_type=plant_type)
        controller_namespace = getattr(self.controller, 
                self.get_namespace_name())
        c_time = controller_namespace.get_time()
        tc0 = c_time.first()
        c_locator = controller_namespace.var_locator
        plant_namespace = getattr(self.plant, self.get_namespace_name())
        p_time = plant_namespace.get_time()
        add_noise = config.add_input_noise

        # Send inputs to plant that were calculated for the end
        # of the first sample
        c_target = tc0 + sample_time
        c_index = c_time.find_nearest_index(c_target, cs_tolerance)
        t_controller = c_time[c_index]
        assert t_controller in c_time

        self.inject_inputs_into(controller_namespace.plant_input_vars, 
                self.plant, 
                t_controller, 
                t_plant, 
                **kwargs)

        if not add_noise:
            return
        # TODO: The following could be moved into an apply_noise
        # method that wraps apply_noise_at_time_points.

        noise_function = config.input_noise_function
        noise_bound_option = config.noise_bound_option
        max_number_discards = config.max_noise_bound_violations
        noise_bound_push = config.noise_bound_push
        # NOTE: here I have no option for user to override "noise weight"
        # with a variance. User should be able to provide an absolute
        # variance for each variable. These should /probably/ override the
        # objective weights

        # NOTE: This repeats some work done in inject_inputs_into
        #       I'll let it slide for now.
        p_target = t_plant + sample_time
        p_index = p_time.find_nearest_index(p_target, cs_tolerance)
        plant_sample_end = p_time[p_index]
        sample = [t for t in p_time if t > t_plant and t <= plant_sample_end]
        assert plant_sample_end in sample
        # len(plant_sample) should be ncp*nfe_per_sample, assuming the expected
        # sample_time is passed in

<<<<<<< HEAD
        for p_var, c_var in zip(plant_namespace.input_vars,
                controller_namespace.plant_input_vars):
            # Access the controller var's group and location
            c_vardata = c_var[t_controller]
            info = c_locator[c_vardata]
            group = info.group
            location = info.location
            bounds = (group.lb[location], group.ub[location])
            weight = group.weights[location]
            noise_params = (base_noise_param/weight,)
            newval, = apply_noise_at_time_points(
                    p_var,
                    t_plant,
                    noise_params,
                    noise_function,
                    bounds=bounds,
                    bound_option=noise_bound_option,
                    max_number_discards=max_number_discards,
                    bound_push=noise_bound_push,
                    )
            for t in sample:
                p_var[t].set_value(newval)

=======
        add_noise = config.add_input_noise
        noise_weights = config.noise_weights
        noise_sig_0 = config.noise_sigma_0
        noise_args = config.noise_arguments
        max_noise_weight = config.max_noise_weight

        # Need to get proper weights for plant's input vars
        locator = self.controller._NMPC_NAMESPACE.var_locator
        if add_noise:
            if not noise_weights:
                noise_weights = []
                for var in self.controller._NMPC_NAMESPACE.plant_input_vars:
                    info = locator[var[t_controller]]
                    loc = info.location
                    obj_weight = info.group.weights[loc]
                    if obj_weight is not None and obj_weight != 0:
                        noise_weights.append(min(1/obj_weight, max_noise_weight))
                    else:
                        # By default, if state is not penalized in objective,
                        # noise will not be applied to it here.
                        # This may be incorrect, but user will have to override,
                        # by providing their own weights, as I don't see a good
                        # way of calculating a weight
                        noise_weights.append(None)

            add_noise_at_time(self.controller._NMPC_NAMESPACE.plant_input_vars,
                              t_controller,
                              weights=noise_weights,
                              sigma_0=noise_sig_0,
                              **noise_args)
            #add_noise_at_time(self.plant.input_vars,
            #                  t_plant+sample_time,
            #                  weights=noise_weights,
            #                  sigma_0=noise_sig_0,
            #                  **noise_args)
            # Slight bug in logic here: noise is applied to plant variables,
            # but only controller variables have bounds.
            # Alternatives: add bounds to plant variables (undesirable)  
            #               apply noise to controller variables (maybe okay...)
            #                ^ can always record nominal values, then revert
            #                  noise after it's copied into plant...
            # Right now I apply noise to controller model, and don't revert

        copy_values_at_time(self.plant._NMPC_NAMESPACE.input_vars.varlist,
                            self.controller._NMPC_NAMESPACE.plant_input_vars,
                            plant_sample,
                            t_controller)
>>>>>>> c99382d7

    def has_consistent_initial_conditions(self, model, **kwargs):
        """
        Finds constraints at time.first() that are violated by more than
        tolerance. Returns True if any are found.
        """
        # This will raise an error if any constraints at t0 cannot be
        # evaluated, i.e. contain a variable of value None.
        namespace = getattr(model, self.get_namespace_name())
        time = namespace.get_time()
        config = self.config(kwargs)
        tolerance = config.tolerance
        inconsistent = get_inconsistent_initial_conditions(
                model, 
                time, 
                tol=tolerance,
                suppress_warnings=True)
        return not inconsistent

    def solve_consistent_initial_conditions(self, model, **kwargs):
        """
        Uses pyomo.dae.initialization solve_consistent_initial_conditions
        function to solve for consistent initial conditions. Inputs are
        fixed at time.first() in attempt to eliminate degrees of freedom.
        """
        namespace = getattr(model, self.get_namespace_name())
        time = namespace.get_time()
        strip_bounds = kwargs.pop('strip_bounds', True)
        config = self.config(kwargs)
        outlvl = config.outlvl
        solver = config.solver
        solver_log = idaeslog.getSolveLogger('nmpc', level=outlvl)
        t0 = time.first()

        previously_fixed = ComponentMap()
        for var in namespace.input_vars:
            var0 = var[t0]
            previously_fixed[var0] = var0.fixed
            var0.fix()

        if strip_bounds:
            strip_var_bounds = TransformationFactory(
                                           'contrib.strip_var_bounds')
            strip_var_bounds.apply_to(model, reversible=True)

        with idaeslog.solver_log(solver_log, level=idaeslog.DEBUG) as slc:
            result = solve_consistent_initial_conditions(model, time, solver,
                    tee=slc.tee)

        if strip_bounds:
            strip_var_bounds.revert(model)
<<<<<<< HEAD

        for var, was_fixed in previously_fixed.items():
            if not was_fixed:
                var.unfix()

        return result


=======

        for var, was_fixed in previously_fixed.items():
            if not was_fixed:
                var.unfix()

        return result


>>>>>>> c99382d7
    def calculate_full_state_setpoint(self, 
            setpoint, 
            require_steady=True, 
            allow_inconsistent=True,
            **kwargs):
        """Given a user-defined setpoint, i.e. a list of VarData, value tuples,
        calculates a full-state setpoint to be used in the objective function
        of the dynamic optimization problem. This is done by solving a single-
        time point optimization problem with the user's setpoint in the 
        objective function.

        The solve is performed in the first time point blocks/constraints of the
        controller model. The procedure is:

            i. Check for inconsistent initial conditions. Warn user if found.
            ii. Populate controller setpoint attributes with user-defined 
                values.
            iii. Populate reference attributes with (now consistent) initial
                 conditions.
            iv. Calculate weights for variables specified.
            v. Add objective function based on these weights and setpoint
                 values.
            vi. Solve for setpoint.
            vii. Deactivate just-added objective function.

        Args:
            setpoint : List of VarData, value tuples to be used in the objective
                       function of the single-time point optimization problem
            require_steady : Bool telling whether or not to fix derivatives to
                             zero when performing optimization

        """
        config = self.config(kwargs)
        solver = config.solver
        outlvl = config.outlvl
        tolerance = config.tolerance
        init_log = idaeslog.getInitLogger('nmpc', outlvl)
        user_objective_name = config.user_objective_name

        controller = self.controller
        time = self.controller_time
        t0 = time.first()
        category_dict = controller._NMPC_NAMESPACE.category_dict
        locator = controller._NMPC_NAMESPACE.var_locator

        # User should have already solved for consistent initial conditions if
        # they want them.
        inconsistent = get_inconsistent_initial_conditions(
                controller, 
                time,
                tol=tolerance,
                suppress_warnings=True)
        if inconsistent:
            msg = ('Initial conditions are inconistent. Weights in the '
            'setpoint optimization problem may not be reasonable. Use the '
            'solve_consistent_initial_conditions before calling '
            'calculate_full_state_setpoint to remedy')
            if allow_inconsistent:
                init_log.warning(msg)
            else:
                raise RuntimeError(msg)

        # Categories of variables whose set point values will be added to controller
        # TODO: maybe this should be an argument
        categories = [VariableCategory.DIFFERENTIAL,
                      VariableCategory.ALGEBRAIC,
                      VariableCategory.DERIVATIVE,
                      VariableCategory.INPUT,
                      VariableCategory.SCALAR]
    
        # Clear any previous existing setpoint values in these variables
        for categ in categories:
            group = category_dict[categ]
            for i in range(group.n_vars):
                group.set_setpoint(i, None)

        # Populate appropriate setpoint values from argument
        for vardata, val in setpoint:
            info = locator[vardata]
            categ = info.category
            loc = info.location
            group = category_dict[categ]
            group.set_setpoint(loc, val)

        # Calculate objective weights for all variables.
        for categ, vargroup in category_dict.items():
            if categ == VariableCategory.SCALAR:
                for i, var in enumerate(vargroup):
                    vargroup.set_reference(i, var.value)
            else:
                for i, var in enumerate(vargroup):
                    vargroup.set_reference(i, var[t0].value)

        override = config.objective_weight_override
        tolerance = config.objective_weight_tolerance

        self.construct_objective_weights(
                controller,
                objective_weight_override=override,
                objective_weight_tolerance=tolerance,
                categories=[VariableCategory.DIFFERENTIAL,
                            VariableCategory.ALGEBRAIC,
                            VariableCategory.DERIVATIVE,
                            VariableCategory.INPUT])
                
        # Save user setpoint and weights as attributes of namespace
        # in case they are required later
        user_setpoint = []
        user_setpoint_vars = []
        user_sp_weights = []
        for var, val in setpoint:
            user_setpoint.append(val)
            user_setpoint_vars.append(var)
            loc = locator[var].location
            user_sp_weights.append(locator[var].group.weights[loc])
        controller._NMPC_NAMESPACE.user_setpoint_weights = user_sp_weights
        controller._NMPC_NAMESPACE.user_setpoint = user_setpoint
        controller._NMPC_NAMESPACE.user_setpoint_vars = user_setpoint_vars

        # Add an objective function that only involves variables at t0
        self.add_objective_function(controller,
                control_penalty_type=ControlPenaltyType.ERROR,
                name=user_objective_name,
                objective_state_categories=[
                    VariableCategory.DIFFERENTIAL,
                    VariableCategory.ALGEBRAIC,
                    ],
                time_resolution_option=TimeResolutionOption.INITIAL_POINT)
        temp_objective = getattr(controller._NMPC_NAMESPACE, user_objective_name)

        self.solve_setpoint(
                categories=categories,
                require_steady=require_steady,
                **kwargs)

        # Deactivate objective that was just created
        temp_objective.deactivate()

        # Transfer setpoint values and reset initial values
        for categ in categories:
            vargroup = category_dict[categ]
            if categ == VariableCategory.SCALAR:
                for i, var in enumerate(vargroup):
                    vargroup.set_setpoint(i, var.value)
                    var.set_value(vargroup.reference[i])
            else:
                for i, var in enumerate(vargroup):
                    vargroup.set_setpoint(i, var[t0].value)
                    var[t0].set_value(vargroup.reference[i])


    def solve_setpoint(self, 
            categories = [VariableCategory.DIFFERENTIAL,
                          VariableCategory.ALGEBRAIC,
                          VariableCategory.DERIVATIVE,
                          VariableCategory.INPUT,
                          VariableCategory.SCALAR],
            require_steady=True,    
            **kwargs):
        config = self.config(kwargs)
        solver = config.solver
        outlvl = config.outlvl
        init_log = idaeslog.getInitLogger('nmpc', outlvl)
        solver_log = idaeslog.getSolveLogger('nmpc', outlvl)
        controller = self.controller
        time = self.controller_time
        t0 = time.first()
        namespace = getattr(controller, self.namespace_name)
        category_dict = namespace.category_dict

        was_originally_active = ComponentMap([(comp, comp.active) for comp in 
                controller.component_data_objects((Constraint, Block))])
        non_initial_time = list(time)[1:]
        deactivated = deactivate_model_at(controller, time, non_initial_time, outlvl)
        was_fixed = ComponentMap()

        # Fix/unfix variables as appropriate
        # Order matters here. If a derivative is used as an IC, we still want
        # it to be fixed if steady state is required.
        for var in namespace.ic_vars:
            var[t0].unfix()
        for var in category_dict[VariableCategory.INPUT]:
            was_fixed[var[t0]] = var[t0].fixed
            var[t0].unfix()
        if require_steady == True:
            for var in category_dict[VariableCategory.DERIVATIVE]:
                var[t0].fix(0.0)

        # Solve single-time point optimization problem
        dof = degrees_of_freedom(controller)
        if require_steady:
            assert dof == namespace.n_input_vars
        else:
            assert dof == namespace.n_input_vars + namespace.n_diff_vars
        init_log.info('Solving for full-state setpoint values')
        with idaeslog.solver_log(solver_log, level=idaeslog.DEBUG) as slc:
            results = solver.solve(controller, tee=slc.tee)
        if results.solver.termination_condition == TerminationCondition.optimal:
            init_log.info(
                    'Successfully solved for full state setpoint values')
        else:
            msg = 'Failed to solve for full state setpoint values'
            init_log.error(msg)
            raise RuntimeError(msg)

        # Revert changes. Again, order matters
        if require_steady == True:
            for var in category_dict[VariableCategory.DERIVATIVE]:
                var[t0].unfix()
        for var in controller._NMPC_NAMESPACE.ic_vars:
            var[t0].fix()

        # Reactivate components that were deactivated
        for t, complist in deactivated.items():
            for comp in complist:
                if was_originally_active[comp]:
                    comp.activate()

        # Fix inputs that were originally fixed
        for var in category_dict[VariableCategory.INPUT]:
            if was_fixed[var[t0]]:
                var[t0].fix()


    def add_setpoint_to_controller(self, objective_name='tracking_objective',
            **kwargs):
        """User-facing function for the addition of a setpoint to the 
        controller. Assumes the controller model's setpoint attributes have
        been populated with desired values. This function first calculates
        weights, then adds an objective function based on those weights 
        and existing setpoint values.

        Args:
            objective_name : Name to use for the objective function added
        """
        # TODO: allow user to specify a steady state to use without having
        # called create_steady_state_setpoint
        config = self.config(kwargs)
        weight_override = config.objective_weight_override
        weight_tolerance = config.objective_weight_tolerance
        objective_state_categories = config.objective_state_categories
        time_resolution_option = config.time_resolution_option
        outlvl = config.outlvl
        #objective_name = config.full_state_objective_name

        self.construct_objective_weights(self.controller,
                objective_weight_override=weight_override,
                objective_weight_tolerance=weight_tolerance,
                categories=[
                    VariableCategory.DIFFERENTIAL,
                    VariableCategory.ALGEBRAIC,
                    VariableCategory.DERIVATIVE,
                    VariableCategory.INPUT,
                    ])

        # TODO: set point changes.
        self.add_objective_function(self.controller,
#                control_penalty_type=ControlPenaltyType.ACTION,
# NOTE: Leaving this commented here in case this breaks something
                control_penalty_type=config.control_penalty_type,    
                objective_state_categories=objective_state_categories,
                time_resolution_option=time_resolution_option,
                name=objective_name)


    def set_reference_values_from_initial(self, vargroup, t0=None):
        """Sets the values in the reference list of an NMPCVarGroup from the
        values of the group's variables at t0

        Args:
            vargroup : NMPCVarGroup instance whose reference values to set
            t0 : Point in time at which variable values will be used to set
                 reference values

        """
        if vargroup.is_scalar:
            raise ValueError(
                'No way to get initial conditions for a scalar component')
        else:
            if t0 is None:
                t0 = vargroup.t0
        for i in range(vargroup.n_vars):
            vargroup.reference[i] = vargroup.varlist[i][t0].value


    def construct_objective_weights(self, model,
            categories=[VariableCategory.DIFFERENTIAL,
                        VariableCategory.ALGEBRAIC,
                        VariableCategory.DERIVATIVE,
                        VariableCategory.INPUT], 
            **kwargs):
        """Constructs the objective weight values for the specified variable
        categories of a specified model. Weights are calculated for each 
        variable in each group by taking the difference between the initial
        value and the setpoint value, making sure it is above a tolerance,
        and taking its reciprocal. Weights can be overridden by a list
        of VarData, value tuples passed in as the "objective_weight_override"
        config argument.

        Args:
            model : Model whose variables will be accessed to calculate weights,
                    and whose weight attributes will be set.
            categories : List of VariableCategory enum items for which to 
                         calculate weights. Default is DIFFERENTIAL, ALGEBRAIC,
                         DERIVATIVE, and INPUT

        """
        config = self.config(kwargs)
        override = config.objective_weight_override
        tol = config.objective_weight_tolerance

        # Variables to override must be VarData objects in the model
        # for whose objective function we are calculating weights
        category_dict = model._NMPC_NAMESPACE.category_dict
        
        weights_to_override = {}
        for ow_tpl in override:
            locator = model._NMPC_NAMESPACE.var_locator[ow_tpl[0]]
            weights_to_override[(locator.category, locator.location)] = \
                    ow_tpl[1]

        # Given a vardata here, need to know its location so I know which
        # weight to override

        # Attempt to construct weight for each type of setpoint

        for categ in categories:
            vargroup = category_dict[categ]
            reference = vargroup.reference
            setpoint = vargroup.setpoint
            weights = vargroup.weights
            # construct the diagonal matrix (list).
            for loc, sp_value in enumerate(setpoint):
    
                # This assumes the vardata in sp is the same one
                # provided by the user. But these could differ by time
                # index...
                # Need to check by location, category here
                if (categ, loc) in weights_to_override:
                    weights[loc] = weights_to_override[categ, loc]
                    continue
    
                # If value is None, but variable was provided as override,
                # weight can still be non-None. This is okay.
                if sp_value is None or reference[loc] is None:
                    weights[loc] = None
                    continue
    
                diff = abs(reference[loc] - sp_value)
                if diff > tol:
                    weight = 1./diff
                else:
                    weight = 1./tol
                weights[loc] = weight
    

    def add_objective_function(self, model, name='objective', state_weight=1,
            control_weight=1, **kwargs):
        """Adds an objective function based on already calculated weights
        and setpoint values to the _NMPC_NAMESPACE of a model.

        Args:
            model : Model to which to add objective function
            name : Name of objective function to add
            state_weight : Additional weight factor to apply to each state
                           term in the objective function. Intended for a user
                           that wants to weigh states and controls differently
            control_weight : Addtional weight factor to apply to each control
                             term in the objective function. Intended for a user
                             that wants to weigh states and controls differently

        """
        config = self.config(kwargs)
        outlvl = config.outlvl
        init_log = idaeslog.getInitLogger('nmpc', level=outlvl)
        time_resolution = config.time_resolution_option
        state_categories = config.objective_state_categories

        # Q and R are p.s.d. matrices that weigh the state and
        # control norms in the objective function
        Q_diagonal = config.state_objective_weight_matrix_diagonal
        R_diagonal = config.control_objective_weight_matrix_diagonal

        # User may want to penalize control action, i.e. ||u_i - u_{i-1}||,
        # or control error (from set point), i.e. ||u_i - u*||
        # Valid values are ACTION or ERROR
        control_penalty_type = config.control_penalty_type
        if not (control_penalty_type == ControlPenaltyType.ERROR or
                control_penalty_type == ControlPenaltyType.ACTION or
                control_penalty_type == ControlPenaltyType.NONE):
            raise ValueError(
                "control_penalty_type argument must be 'ACTION' or 'ERROR'")

        if not Q_diagonal or not R_diagonal:
            raise NotImplementedError('Q and R must be diagonal for now.')
        
        category_dict = model._NMPC_NAMESPACE.category_dict 
        states = []
        Q_entries = []
        sp_states = []
        for categ in state_categories:
            if (categ == VariableCategory.INPUT and 
                control_penalty_type != ControlPenaltyType.NONE):
                raise ValueError(
        '''INPUT variable cannot be penalized as both states and controls.
        Either set control_penalty_type to ControlPenaltyType.NONE or
        omit VariableCategory.INPUT from objective_state_categories.'''
        )
            vargroup = category_dict[categ]
            states += vargroup.varlist
            Q_entries += vargroup.weights
            sp_states += vargroup.setpoint

        input_group = category_dict[VariableCategory.INPUT]
        controls = input_group.varlist
        R_entries = input_group.weights
        sp_controls = input_group.setpoint

        mod_time = model._NMPC_NAMESPACE.get_time()
        t0 = mod_time.first()
        # NOTE: t0 is now omitted from objective function, unless
        # INITIAL_POINT option is used
        if time_resolution == TimeResolutionOption.COLLOCATION_POINTS:
            time = [t for t in mod_time if t != mod_time.first()]
        if time_resolution == TimeResolutionOption.FINITE_ELEMENTS:
            time = [t for t in mod_time.get_finite_elements() 
                    if t != mod_time.first()]
        if time_resolution == TimeResolutionOption.SAMPLE_POINTS:
            sample_time = self.sample_time
            time = [t for t in model._NMPC_NAMESPACE.sample_points
                    if t != mod_time.first()]
        if time_resolution == TimeResolutionOption.INITIAL_POINT:
            time = [t0]

        state_term = sum(Q_entries[i]*(states[i][t] - sp_states[i])**2
                for i in range(len(states)) if (Q_entries[i] is not None
                                            and sp_states[i] is not None)
                         for t in time)
        # TODO: With what time resolution should states/controls be penalized?
        #       I think they should be penalized every sample point

        if control_penalty_type == ControlPenaltyType.ERROR:
            control_term = sum(R_entries[i]*(controls[i][t] - sp_controls[i])**2
                    for i in range(len(controls)) if (R_entries[i] is not None
                                                and sp_controls[i] is not None)
                                                for t in time)
        elif control_penalty_type == ControlPenaltyType.ACTION:
            # Override time list to be the list of sample points,
            # as these are the only points control action can be 
            # nonzero
            action_time = model._NMPC_NAMESPACE.sample_points[1:]
            time_len = len(action_time)
            if time_len == 1:
                init_log.warning(
                        'Warning: Control action penalty specfied '
                        'for a model with a single time point.'
                        'Control term in objective function will be empty.')
            control_term = sum(
                    R_entries[i]*(controls[i][action_time[k]] - 
                    controls[i][action_time[k-1]])**2
                    for i in range(len(controls)) 
                    if (R_entries[i] is not None
                    and sp_controls[i] is not None)
                    for k in range(1, time_len)
                    )
        elif control_penalty_type == ControlPenaltyType.NONE:
            control_term = 0
            # Note: This term is only non-zero at the boundary between sampling
            # times. Could use this info to make the expression more compact

        obj_expr = state_term + control_term

        # TODO: Deactivate existing objectives
        obj = Objective(expr=obj_expr)
        model._NMPC_NAMESPACE.add_component(name, obj)


    def set_bounds_from_initial(self, vargroup):
        """
        Builds lists of lower bound, upper bound tuples as attributes of the 
        input model, based on the current bounds (and domains) of
        differential, algebraic, and input variables.

        Args:
            model : Model whose variables will be checked for bounds.

        """
        # TODO: This should probably be a method of NMPCVarGroup
        varlist = vargroup.varlist
        if not vargroup.is_scalar:
            t0 = vargroup.index_set.first()
        for i, var in enumerate(varlist):
            if not vargroup.is_scalar:
                # Just assume these (t0) are the bounds/domain I want
                lb = var[t0].lb
                ub = var[t0].ub
                domain = var[t0].domain
            else:
                lb = var.lb
                ub = var.ub
                domain = var.domain
            if (domain == NonNegativeReals and lb is None):
                lb = 0
            elif (domain == NonNegativeReals and lb < 0):
                lb = 0
            vargroup.set_lb(i, lb)
            vargroup.set_ub(i, ub)


    def constrain_control_inputs_piecewise_constant(self,
            **kwargs):
        """Function to add piecewise constant (PWC) constraints to controller
        model. Requires model's _NMPC_NAMESPACE to know about input vars
        and to have as an attribute a sample points list.

        """
        config = self.config(kwargs)
        sample_time = config.sample_time
        outlvl = config.outlvl
        init_log = idaeslog.getInitLogger('nmpc', outlvl)
        init_log.info('Adding piecewise-constant constraints')

        model = self.controller

        # If sample_time is overwritten here, assume that the 
        # provided sample_time should be used going forward
        # (in input injection, plant simulation, and controller initialization)
        if sample_time != self.config.sample_time:
            self.validate_sample_time(sample_time, 
                    self.controller, self.plant)
            self.config.sample_time = sample_time

        time = model._NMPC_NAMESPACE.get_time()

        # This rule will not be picklable as it is not declared
        # at module namespace
        # Can access sample_time as attribute of namespace block,
        # then rule can be located outside of class
        input_indices = [i for i in range(model._NMPC_NAMESPACE.input_vars.n_vars)]
        def pwc_rule(ns, t, i):
            # Unless t is at the boundary of a sample, require
            # input[t] == input[t_next]
            time = ns.get_time()
            if t in ns.sample_points or t == time.first():
                return Constraint.Skip
            t_next = time.next(t)
            inputs = ns.input_vars.varlist
            _slice = inputs[i]
            return _slice[t_next] == _slice[t]

        name = 'pwc_constraint'
        pwc_constraint = Constraint(time, input_indices, 
                rule=pwc_rule)
        model._NMPC_NAMESPACE.add_component(name, pwc_constraint)

        pwc_constraint_list = [Reference(pwc_constraint[:, i])
                           for i in input_indices]
        model._NMPC_NAMESPACE.pwc_constraint_list = pwc_constraint_list
        # TODO: at this point, make sure inputs are unfixed so that the model
        # is not over-constrained


    def initialize_control_problem(self, **kwargs):
        """Function to initialize the controller model before solving the
        optimal control problem. Possible strategies are to use the initial
        conditions, to perform a simulation, or to use the results of the 
        previous solve. Initialization from a previous (optimization)
        solve can only be done if an optimization solve has been performed
        since the last initialization. The strategy may be passed in as
        the control_init_option keyword (config) argument, otherwise the
        default will be used.

        """
        config = self.config(kwargs)
        strategy = config.control_init_option
        solver = config.solver

        input_type = config.element_initialization_input_option

        time = self.controller_time

        if strategy == ControlInitOption.FROM_PREVIOUS:
            self.initialize_from_previous_sample(self.controller, **kwargs)

        elif strategy == ControlInitOption.BY_TIME_ELEMENT:
            self.initialize_by_solving_elements(self.controller, self.controller_time,
                    input_type=input_type, **kwargs)

        elif strategy == ControlInitOption.FROM_INITIAL_CONDITIONS:
            self.initialize_from_initial_conditions(self.controller, **kwargs)

        elif strategy == ControlInitOption.SETPOINT:
            self.initialize_to_setpoint(self.controller, **kwargs)
        
        # Add check that initialization did not violate bounds/equalities?

        self.controller_solved = False


    def initialize_to_setpoint(self, 
            model, 
            categories=[
                VariableCategory.DIFFERENTIAL,
                VariableCategory.ALGEBRAIC,
                VariableCategory.DERIVATIVE,
                VariableCategory.INPUT,
                ],
            **kwargs):
        """ Initializes controller at non-initial time points to the 
        setpoint values of the unfixed, time-indexed variables.

        Args:
            model : Model to initialize
            categories : list of VariableCategory enum items that
                         will be initialized.
        """
        # TODO: test
        namespace = getattr(model, self.namespace_name)
        time = namespace.get_time()
        t0 = time.first()
        cat_dict = namespace.category_dict
        for cat in categories:
            group = cat_dict[cat]
            for _slice, sp in zip(group, group.setpoint):
                for t in time:
                    # This could be made more compact if I had slices
                    # with start and stop values...
                    if t == t0:
                        continue
                    # This will fail if sp is None.
                    # ~Shouldn't~ be the case for any of these variables
                    # though.
                    _slice[t].set_value(sp)


    def initialize_by_solving_elements(self, model, time,
            input_type=ElementInitializationInputOption.SETPOINT,
            objective_name='tracking_objective',
            **kwargs):
        """Initializes the controller model by solving (a square simulation
        for) each time element.

        Args:
            model : Model to initialize
            time : Set to treat as time
            input_type : ElementInitializationInputOption enum item 
                         telling how to fix the inputs for the simulation

        """
        config = self.config(kwargs)
        tol = config.tolerance
        outlvl = config.outlvl
        objective = getattr(model._NMPC_NAMESPACE, 
                            objective_name)
        namespace = model._NMPC_NAMESPACE

        # Strip bounds before simulation as square solves will be performed
        strip_controller_bounds = TransformationFactory(
                                      'contrib.strip_var_bounds')
        strip_controller_bounds.apply_to(model, reversible=True)

        input_vars = model._NMPC_NAMESPACE.input_vars
        if input_type == ElementInitializationInputOption.SETPOINT:
            for i, _slice in enumerate(input_vars.varlist):
                for t in time:
                    if t != time.first():
                        _slice[t].fix(input_vars.setpoint[i])
                    else:
                        _slice[t].fix()
        elif input_type == ElementInitializationInputOption.INITIAL:
            for i, _slice in enumerate(input_vars.varlist):
                t0 = time.first()
                for t in time:
                    _slice[t].fix(_slice[t0].value)
        else:
            raise ValueError('Unrecognized input option')
        # The above should ensure that all inputs are fixed and the 
        # model has no dof upon simulation

        # Deactivate objective function
        # Here I assume the name of the objective function.
        # TODO: ObjectiveType Enum and objective_dict
        objective.deactivate()
        model._NMPC_NAMESPACE.pwc_constraint.deactivate()

        initialize_by_element_in_range(self.controller, self.controller_time, 
                    time.first(), 
                    time.last(),
                    outlvl=outlvl,
                    dae_vars=self.controller._NMPC_NAMESPACE.dae_vars,
                    time_linking_variables=self.controller._NMPC_NAMESPACE.diff_vars)

        objective.activate()
        model._NMPC_NAMESPACE.pwc_constraint.activate()

        for _slice in self.controller._NMPC_NAMESPACE.input_vars:
            for t in time:
                if t != time.first():
                    # Don't want to unfix inputs at time.first()
                    _slice[t].unfix()

        strip_controller_bounds.revert(self.controller)

        timelist = list(time)
        for cat, group in namespace.category_dict.items():
            if (cat == VariableCategory.FIXED or cat == VariableCategory.INPUT
                    or cat == VariableCategory.SCALAR):
                continue
            violated = get_violated_bounds_at_time(group, timelist, tol)
            if violated:
                raise ValueError(
                    'Bounds violated after solving elements: %s'
                    % str(violated))


    def initialize_from_previous_sample(self, model,
            categories=[VariableCategory.DIFFERENTIAL,
                        VariableCategory.ALGEBRAIC,
                        VariableCategory.DERIVATIVE,
                        VariableCategory.INPUT],
            **kwargs):
        """Re-initializes values of variables in model to the values one 
        sampling time in the future. Values for the last sampling time are 
        currently set to values in the steady state model, assumed to be the 
        set point.

        Args:
            model : Flowsheet model to initialize
            categories : List of VariableCategory enum items to initialize.
                         Default contains DIFFERENTIAL, ALGEBRAIC, DERIVATIVE,
                         and INPUT

        """
        # Should only do this if controller is initialized
        # from a prior solve.
        if not self.controller_solved:
<<<<<<< HEAD
            raise RuntimeError
=======
            raise RuntimeError(
                    'Cannot initialize from previous if the control '
                    'problem has not previously been solved.'
                    )
>>>>>>> c99382d7

        config = self.config(kwargs)
        sample_time = config.sample_time
        tolerance = config.continuous_set_tolerance

        # TODO
        # Should initialize dual variables here too.

        time = model._NMPC_NAMESPACE.get_time()
        category_dict = model._NMPC_NAMESPACE.category_dict

        for categ in categories:
            varlist = category_dict[categ].varlist
            for i, _slice in enumerate(varlist):
                for t in time:
                    # If not in last sample:
                    if (time.last() - t) >= sample_time:
                        target = t + sample_time
                        next_idx = time.find_nearest_index(target, tolerance)
                        t_next = time[next_idx]
                        _slice[t].set_value(_slice[t_next].value)
                    else:
                        _slice[t].set_value(category_dict[categ].setpoint[i])


    def initialize_from_initial_conditions(self, model, 
            categories=[VariableCategory.DERIVATIVE,
                        VariableCategory.DIFFERENTIAL,
                        VariableCategory.ALGEBRAIC],
            **kwargs):
        """ 
        Set values of differential, algebraic, and derivative variables to
        their values at the initial conditions.
        An implicit assumption here is that the initial conditions are
        consistent.

        Args:
            model : Flowsheet model whose variables are initialized
            categories : List of VariableCategory enum items to 
                         initialize. Default contains DERIVATIVE, DIFFERENTIAL,
                         and ALGEBRAIC.

        """
        config = self.config(kwargs)
        time = model._NMPC_NAMESPACE.get_time()
        cat_dict = model._NMPC_NAMESPACE.category_dict
        for categ in categories:
            varlist = cat_dict[categ].varlist
            for v in varlist:
                v[:].set_value(v[0].value)

    
    def solve_control_problem(self, **kwargs):
        """Function for solving optimal control problem, which calculates
        control inputs for the plant.

        """
        config = self.config(kwargs)
        solver = config.solver
        outlvl = config.outlvl
        init_log = idaeslog.getInitLogger('nmpc', level=outlvl)
        s_log = idaeslog.getSolveLogger('nmpc', level=outlvl)

        time = self.controller_time
        for _slice in self.controller._NMPC_NAMESPACE.input_vars:
            for t in time:
                if t == time.first():
                    _slice[t].fix()
                else:
                    _slice[t].unfix()

        assert (degrees_of_freedom(self.controller) == 
                self.controller._NMPC_NAMESPACE.n_input_vars*
                (self.controller._NMPC_NAMESPACE.samples_per_horizon))

        with idaeslog.solver_log(s_log, idaeslog.DEBUG) as slc:
            results = solver.solve(self.controller, tee=slc.tee)
        if results.solver.termination_condition == TerminationCondition.optimal:
            init_log.info('Successfully solved optimal control problem')
            self.controller_solved = True
        else:
            msg = 'Failed to solve optimal control problem'
            init_log.error(msg)
            raise ValueError(msg)

    def add_k_aug_suffixes(self):
        controller = self.controller
        for name, direction in K_AUG_SUFFIXES:
            # TODO: any reason not to add these to the namespace?
            if not hasattr(controller, name):
                suffix = Suffix(direction=direction)
                controller.add_component(name, suffix)

    def prepare_advanced_step_controller(self):
        """
        TODO
        """
        # What are the "dof vars?" They are the measurements.
        # These should be defined and known by the controller,
        # but for now I will use the controller_ic_vars.
        controller = self.controller
        block = getattr(controller, self.namespace_name)
        time = block.get_time()
        index = time.first()
        wrt_vars = block.ic_vars
        self.add_k_aug_suffixes()
        self.advanced_step_manager = AdvancedStepManager(
                block,
                wrt_vars,
                index,
                )
        self.k_aug = SolverFactory('k_aug', executable='k_aug')
        self.k_aug.set_options({"dsdp_mode": ""})
        self.dot_driver = SolverFactory('dot_sens', executable='dot_sens')
        # TODO: Do I need to set any dot_driver options?
        for var in block.input_vars:
            # Populate k_aug suffix for dof vars.
            # (Which are actually the dependent vars from 
            # the perspective of the advanced step update.)
            controller.dof_v[var[index]] = 1

    def get_measurement_offset(self, measured_state):
        controller = self.controller
        namespace = getattr(controller, self.namespace_name)
        time = namespace.get_time()
        t0 = time.first()
        offset = [value(var[t0]) - measured_state[i] 
                for i, var in enumerate(namespace.ic_vars)]
        return offset

    def solve_advanced_step_control_problem(self, measured_state, **kwargs):
        """
        TODO
        """
        controller = self.controller
        namespace = getattr(controller, self.namespace_name)
        time = namespace.get_time()
        t0 = time.first()
        offset = self.get_measurement_offset(measured_state)
        for i in self.advanced_step_manager.block.wrt_set:
            # Populate k_aug suffix for measurement discrepancy.
            con = self.advanced_step_manager.block.wrt_constraint[i]
            controller.dcdp[con] = i+1 # offset[i]
            # Value of this suffix will be the column of this parameter
            # in the RHS matrix.
        with self.advanced_step_manager as as_manager:
            self.solve_control_problem(**kwargs)
            controller.ipopt_zL_in.update(controller.ipopt_zL_out)
            controller.ipopt_zU_in.update(controller.ipopt_zU_out)
            results = self.k_aug.solve(
                    controller,
                    tee=True,
                    symbolic_solver_labels=False,
                    )

    def perform_sensitivity_update(self, measured_state, **kwargs):
        """
        TODO
        """
        controller = self.controller
        namespace = getattr(controller, self.namespace_name)
        time = namespace.get_time()
        offset = get_measurement_offset(measured_state)
        for i in self.advanced_step_manager.block.wrt_set:
            con = self.advanced_step_manager.block.wrt_constraint[i]
            controller.npdp[con] = offset[i]
        with self.advanced_step_manager as as_manager:
            results = self.dot_driver.solve(
                    controller,
                    tee=True,
                    )

    def simulate_controller_sample(self, t_start, **kwargs):
        """
        """
        # get time points within sample
        # fix inputs at those values
        # apply strip bounds
        # deactivate pwc constraints
        # deactivate objective
        # simulate_over_range
        # activate objective
        # reactivate pwc constraints
        # revert strip bounds
        # unfix inputs
        # TODO: would be nice to have context managers for these things
        config = self.config(kwargs)
        sample_time = self.sample_time
        tolerance = config.tolerance
        cs_tolerance = config.continuous_set_tolerance
        solver = config.solver
        outlvl = config.outlvl
        objective_name = config.full_state_objective_name
        controller = self.controller
        time = self.controller_time
        namespace = getattr(controller, self.get_namespace_name())
        # TODO: allow multiple objectives to exist, have mechanism for telling
        # which should be active
        objective = getattr(namespace, objective_name)
        sample_points = namespace.sample_points
        sample_point_set = set(sample_points)
        sample_point_set.add(time.first())
        # ^ Should sample_points include time.first()?

        t_end = t_start + sample_time
        end_idx = time.find_nearest_index(t_end, cs_tolerance)
        t_end = time[end_idx]
        if (t_start not in sample_point_set or 
                t_end not in sample_point_set):
            raise ValueError(
                'Start and end of controller simulation must be sample points')
        sample = [t for t in time if t_start <= t and t <= t_end]

        for i, _slice in enumerate(namespace.input_vars):
            for t in sample:
                _slice[t].fix()
                if t not in sample_point_set:
                    namespace.pwc_constraint[t, i].deactivate()
        objective.deactivate()
        strip_bounds = TransformationFactory('contrib.strip_var_bounds')
        strip_bounds.apply_to(controller, reversible=True)

        time_linking_vars = (namespace.diff_vars.varlist + 
                             namespace.deriv_vars.varlist)
        time_indexed_vars = namespace.dae_vars
        initialize_by_element_in_range(
                controller,
                time,
                t_start,
                t_end,
                time_linking_vars=time_linking_vars,
                dae_vars=time_indexed_vars,
                solver=solver,
                outlvl=outlvl)

        strip_bounds.revert(controller)
        objective.activate()
        for group in [namespace.diff_vars, namespace.alg_vars]:
            violated = get_violated_bounds_at_time(group, sample, tolerance)
            if violated:
                raise ValueError(
                    'Bounds violated after solving elements: %s'
                    % str(violated))
            
        for i, _slice in enumerate(namespace.input_vars):
            for t in sample:
                _slice[t].unfix()
                if t not in sample_point_set:
                    namespace.pwc_constraint[t, i].activate()


    def simulate_plant(self, t_start=None, **kwargs):
        """Function for simulating plant model for one sampling period after
        inputs have been assigned from solve of controller model.

        Args:
            t_start : Beginning of timespan over which to simulate

        """
        config = self.config(kwargs)
        plant_type = config.plant_horizon_type
        t_start = self.validate_plant_start_time(t_start, 
                plant_horizon_type=plant_type)

        sample_time = self.config.sample_time
        # ^ Use self.config here, as I don't want user to override sample_time
        #   at this point. How to throw an error if they do? - use immutable param
        # TODO
        calculate_error = config.calculate_error
        outlvl = config.outlvl
        init_log = idaeslog.getInitLogger('nmpc', level=outlvl)
        tol = config.continuous_set_tolerance
        plant_time = self.plant_time

        t_end = t_start + sample_time 
        assert t_start in self.plant_time
        end_idx = self.plant_time.find_nearest_index(t_end, tol)
        t_end = plant_time[end_idx]
        assert t_end in self.plant_time

        initialize_by_element_in_range(self.plant, self.plant_time, t_start, t_end, 
                dae_vars=self.plant._NMPC_NAMESPACE.dae_vars, 
                time_linking_vars=self.plant._NMPC_NAMESPACE.diff_vars,
                outlvl=outlvl)

<<<<<<< HEAD
        # Store previous to help with construction of data series from plant.
        self.previous_plant_time = self.current_plant_time
        # This will have round off error. Should not use as an index.
        self.current_plant_time = self.current_plant_time + sample_time
=======
        self.current_plant_time = t_end
>>>>>>> c99382d7

        msg = ('Successfully simulated plant over the sampling period '
                'through ' + str(self.current_plant_time))
        init_log.info(msg)

        tc1 = self.controller_time.first() + sample_time

        if self.controller_solved and calculate_error:
            # This only works if plant and controller share differential 
            # variables
            # TODO: better way to calculate error when this is not the case
            self.state_error[t_end] = self.calculate_error_between_states(
                    self.controller, self.plant, tc1, t_end)

        # For each variable of interest to the user, save the value of the 
        # variable just simulated
        # Separate function append_history_from_plant?


    def cycle_plant(self, t_start=None, t_end=None, 
            categories=[
                VariableCategory.DIFFERENTIAL,
                VariableCategory.DERIVATIVE,
                VariableCategory.ALGEBRAIC,
                VariableCategory.INPUT,
                ],
            **kwargs):
        """
        Sets the values of plant variables at t_start to those at t_end.
        """
        # By default, copy fixed variables
        config = self.config(kwargs)
        cs_tolerance = config.continuous_set_tolerance
        plant = self.plant
        plant_time = self.plant_time
        namespace = getattr(plant, self.get_namespace_name())
        category_dict = namespace.category_dict
        sample_set = set(namespace.sample_points)
        sample_time = self.sample_time

        if t_start is None:
            t_start = plant_time.first()
        if t_end is None:
            t_end = t_start + sample_time
            end_idx = plant_time.find_nearest_index(t_end, cs_tolerance)
            t_end = plant_time[end_idx]
        for t in [t_start, t_end]:
            if t not in sample_set:
                raise ValueError(
                    'Can only cycle plant between sample points')

        for categ in categories:
            varlist = category_dict[categ].varlist
            copy_values_at_time(varlist, varlist, t_start, t_end)
            

    def extend_history_from_plant(self, history, t_start=None, t_end=None,
            **kwargs):
        config = self.config(kwargs)
        plant_type = config.plant_horizon_type
        cs_tolerance = config.continuous_set_tolerance
        t_start = self.validate_plant_start_time(t_start,
                plant_horizon_type=plant_type)
        plant = self.plant
        plant_time = self.plant_time
        t0 = plant_time.first()
        t_prev = self.previous_plant_time
        sample_time = self.sample_time

        t_start, t_end = self.validate_time_bounds(plant_time, t_start, t_end)
        time_list = [t for t in plant_time if t_start <= t and t <= t_end]
        real_time = [t_prev + (t - t_start) for t in time_list]
        # TODO: real time should probably just be offset from last time point
        # in the history, unless somebody really needs a "gap"

        data_list = []
        for cuid in history:
            for comp in cuid.list_components(plant.model()):
                break
            _slice = self.get_slice(plant, comp)
            data = [_slice[t].value for t in time_list]
            data_list.append(data)

        history.extend(real_time, data_list)
        return history


    def validate_time_bounds(self, time, t_start, t_end):
        cs_tolerance = self.config.continuous_set_tolerance
        sample_time = self.config.sample_time
        if t_start is None:
            t_start = time.first()
        else:
            start_idx = time.find_nearest_index(t_start, cs_tolerance)
            t_start = time[start_idx]
        if t_end is None:
            t_end = t_start + sample_time
        end_idx = time.find_nearest_index(t_end, cs_tolerance)
        t_end = time[end_idx]
        return t_start, t_end


    def get_slice(self, model, vardata):
        # Awkward that this method needs a model as an input
        # Should probably make it a method of some model container
        # class.
        namespace = getattr(model, self.namespace_name)
        var_locator = namespace.var_locator
        info = var_locator[vardata]
        group = info.group
        location = info.location
        _slice = group[location]
        return _slice


    def initialize_history_from_plant(self, t_start=None, t_end=None, 
            variables=[VariableCategory.DIFFERENTIAL, VariableCategory.INPUT],
            name=None,
            **kwargs):
        # TODO: case for None
        config = self.config(kwargs)
        cs_tolerance = config.continuous_set_tolerance
        time = self.plant_time
        t_prev = self.previous_plant_time
        t0 = time.first()
        namespace = getattr(self.plant, self.get_namespace_name())
        category_dict = namespace.category_dict

        t_start, t_end = self.validate_time_bounds(time, t_start, t_end)
        # Time points are added to history as offsets from time.first().
        # If t_start != time.first(), it is not obvious that this is correct.
        # If this were a method of some model container, that container would
        # need to know the model's current_time.
        time_list = [t for t in time if t_start <= t and t <= t_end]
        real_time = [t_prev + (t - t_start) for t in time_list]

        data = OrderedDict()
        for var in variables:
            if var in VariableCategory:
                category = var
                group = category_dict[category]
                # Extend the queue
                variables.extend(var[t0] for var in group)
                continue
            _slice = self.get_slice(self.plant, var)
            cuid = cuid_from_timeslice(_slice, time)
            data[cuid] = [_slice[t].value for t in time_list]

        history = VectorSeries(
                data=data,
                time=real_time,
                name=name,
                tolerance=cs_tolerance,
                )
        return history


    def initialize_input_history_from(self, model, t_start=None, t_end=None, 
            t_real=None,
            name=None,
            **kwargs):
        config = self.config(kwargs)
        cs_tolerance = config.continuous_set_tolerance
        namespace = getattr(model, self.namespace_name)
        time = namespace.get_time()
        t0 = time.first()
        sample_points = namespace.sample_points

        if t_real is None:
            t_real = self.previous_plant_time

        t_start, t_end = self.validate_time_bounds(time, t_start, t_end)
        if t0 not in sample_points:
            # TODO: Need to decide whether I want to include t0 in sample points.
            #       Probably should, but this is not the current behavior.
            sample_points = [t0] + sample_points
        time_list = [t for t in sample_points if t_start <= t and t <= t_end]
        real_time = [t_real + (t - t_start) for t in time_list]

        data = OrderedDict()
        # TODO: What if "input_vars" in plant and controller are not the same?
        for _slice in namespace.input_vars:
            cuid = cuid_from_timeslice(_slice, time)
            data[cuid] = [_slice[t].value for t in time_list]

        history = VectorSeries(
                data=data,
                time=real_time,
                name=name,
                tolerance=cs_tolerance,
                )
        return history


    def extend_input_history_from(self, history, model, t_start=None, 
            t_end=None,
            name=None,
            **kwargs):
        config = self.config(kwargs)
        cs_tolerance = config.continuous_set_tolerance
        namespace = getattr(model, self.namespace_name)
        time = namespace.get_time()
        t0 = time.first()
        sample_points = namespace.sample_points

        # Just offset from last existing time point.
        # Can relax this (allowing gaps) if there is demand.
        t_real = history.time[-1]

        t_start, t_end = self.validate_time_bounds(time, t_start, t_end)
        if t0 not in sample_points:
            sample_points = [t0] + sample_points
        time_list = [t for t in sample_points if t_start <= t and t <= t_end]
        real_time = [t_real + (t - t_start) for t in time_list]

        data_list = []
        for cuid in history:
            for comp in cuid.list_components(model.model()):
                break
            _slice = self.get_slice(model, comp)
            data = [_slice[t].value for t in time_list]
            data_list.append(data)
        history.extend(real_time, data_list)
        return history

    def calculate_error_between_states(self, mod1, mod2, t1, t2, 
            Q_matrix=[],
            categories=[VariableCategory.DIFFERENTIAL],
            **kwargs):
        """
        Calculates the normalized (by the weighting matrix already calculated)
        error between the differential variables in different models and at
        different points in time.

        Args:
            mod1 : First flowsheet model
            mod2 : Second flowsheet model (may be same as the first)
            t1 : Time point of interest in first model
            t2 : Time point of interest in second model
            Q_matrix : List of weights by which to weigh the error for
                       each state. Default is to use the same weights calculated
                       for the controller objective function.

        """
        config = self.config(kwargs)

        Q_diagonal = config.state_objective_weight_matrix_diagonal
        if not Q_diagonal:
            raise ValueError('Only diagonal weighting matrices are supported')
        # Grab the weighting matrix from the controller model regardless of what
        # mod1 and mod2 are. This can be overwritten if desired.

        # TODO: allow option to override weights
        # As the default, weights are taken from model 1

        # Used to specify variables other than differential to use for
        # error calculation
        
        varlist_1 = []
        varlist_2 = []

        weight_matrix_provided = bool(Q_matrix)
        for categ in categories:
            varlist_1 += mod1._NMPC_NAMESPACE.category_dict[categ].varlist
            varlist_2 += mod2._NMPC_NAMESPACE.category_dict[categ].varlist
            if not weight_matrix_provided:
                Q_matrix += self.controller._NMPC_NAMESPACE.category_dict[categ].weights
        assert len(varlist_1) == len(varlist_2)
        n = len(varlist_1)

        assert t1 in mod1._NMPC_NAMESPACE.get_time()
        assert t2 in mod2._NMPC_NAMESPACE.get_time()

        error = sum(Q_matrix[i]*(varlist_1[i][t1].value - 
                                 varlist_2[i][t2].value)**2
                    for i in range(n) if Q_matrix[i] is not None)

        return error
<|MERGE_RESOLUTION|>--- conflicted
+++ resolved
@@ -27,24 +27,15 @@
         TransformationFactory, 
         Reference, 
         value,
-<<<<<<< HEAD
         Suffix,
         )
 from pyomo.core.base.range import remainder
-from pyomo.kernel import ComponentMap
-=======
-        )
-from pyomo.core.base.range import remainder
 from pyomo.common.collections import ComponentMap
->>>>>>> c99382d7
 from pyomo.dae.initialization import (
         solve_consistent_initial_conditions,
         get_inconsistent_initial_conditions,
         )
-<<<<<<< HEAD
 from pyomo.dae.set_utils import deactivate_model_at
-=======
->>>>>>> c99382d7
 from pyutilib.misc.config import ConfigDict, ConfigValue
 
 from idaes.core import FlowsheetBlock
@@ -53,10 +44,6 @@
         activated_equalities_generator,
         )
 from idaes.core.util.dyn_utils import (
-<<<<<<< HEAD
-=======
-        deactivate_model_at,
->>>>>>> c99382d7
         path_from_block, 
         find_comp_in_block, 
         find_comp_in_block_at_time,
@@ -66,21 +53,16 @@
         ElementInitializationInputOption,
         TimeResolutionOption,
         ControlPenaltyType,
-<<<<<<< HEAD
         VariableCategory,
         NoiseBoundOption,
         PlantHorizonType,
         )
-=======
-        VariableCategory)
->>>>>>> c99382d7
 from idaes.apps.caprese.util import (
         initialize_by_element_in_range,
         find_slices_in_model, 
         NMPCVarGroup, 
         NMPCVarLocator, 
         copy_values_at_time, 
-<<<<<<< HEAD
         validate_list_of_vardata, 
         validate_list_of_vardata_value_tuples, 
         validate_solver,
@@ -98,17 +80,6 @@
 
 from collections import OrderedDict
 
-=======
-        add_noise_at_time,
-        validate_list_of_vardata, 
-        validate_list_of_vardata_value_tuples, 
-        validate_solver,
-        find_point_in_continuousset,
-        get_violated_bounds_at_time)
-from idaes.apps.caprese.base_class import DynamicBase
-import idaes.logger as idaeslog
-
->>>>>>> c99382d7
 __author__ = "Robert Parker and David Thierry"
 
 
@@ -299,10 +270,7 @@
                 )
             )
 
-<<<<<<< HEAD
     namespace_name = '_NMPC_NAMESPACE'
-=======
->>>>>>> c99382d7
 
     namespace_name = '_NMPC_NAMESPACE'
     
@@ -415,10 +383,7 @@
         # instance some measurement noise. 
         # Remember: Need to calculate weight matrices before populating this. 
 
-<<<<<<< HEAD
         self.previous_plant_time = None
-=======
->>>>>>> c99382d7
         self.current_plant_time = 0
 
     @classmethod
@@ -845,7 +810,6 @@
         # len(plant_sample) should be ncp*nfe_per_sample, assuming the expected
         # sample_time is passed in
 
-<<<<<<< HEAD
         for p_var, c_var in zip(plant_namespace.input_vars,
                 controller_namespace.plant_input_vars):
             # Access the controller var's group and location
@@ -869,55 +833,6 @@
             for t in sample:
                 p_var[t].set_value(newval)
 
-=======
-        add_noise = config.add_input_noise
-        noise_weights = config.noise_weights
-        noise_sig_0 = config.noise_sigma_0
-        noise_args = config.noise_arguments
-        max_noise_weight = config.max_noise_weight
-
-        # Need to get proper weights for plant's input vars
-        locator = self.controller._NMPC_NAMESPACE.var_locator
-        if add_noise:
-            if not noise_weights:
-                noise_weights = []
-                for var in self.controller._NMPC_NAMESPACE.plant_input_vars:
-                    info = locator[var[t_controller]]
-                    loc = info.location
-                    obj_weight = info.group.weights[loc]
-                    if obj_weight is not None and obj_weight != 0:
-                        noise_weights.append(min(1/obj_weight, max_noise_weight))
-                    else:
-                        # By default, if state is not penalized in objective,
-                        # noise will not be applied to it here.
-                        # This may be incorrect, but user will have to override,
-                        # by providing their own weights, as I don't see a good
-                        # way of calculating a weight
-                        noise_weights.append(None)
-
-            add_noise_at_time(self.controller._NMPC_NAMESPACE.plant_input_vars,
-                              t_controller,
-                              weights=noise_weights,
-                              sigma_0=noise_sig_0,
-                              **noise_args)
-            #add_noise_at_time(self.plant.input_vars,
-            #                  t_plant+sample_time,
-            #                  weights=noise_weights,
-            #                  sigma_0=noise_sig_0,
-            #                  **noise_args)
-            # Slight bug in logic here: noise is applied to plant variables,
-            # but only controller variables have bounds.
-            # Alternatives: add bounds to plant variables (undesirable)  
-            #               apply noise to controller variables (maybe okay...)
-            #                ^ can always record nominal values, then revert
-            #                  noise after it's copied into plant...
-            # Right now I apply noise to controller model, and don't revert
-
-        copy_values_at_time(self.plant._NMPC_NAMESPACE.input_vars.varlist,
-                            self.controller._NMPC_NAMESPACE.plant_input_vars,
-                            plant_sample,
-                            t_controller)
->>>>>>> c99382d7
 
     def has_consistent_initial_conditions(self, model, **kwargs):
         """
@@ -969,7 +884,6 @@
 
         if strip_bounds:
             strip_var_bounds.revert(model)
-<<<<<<< HEAD
 
         for var, was_fixed in previously_fixed.items():
             if not was_fixed:
@@ -978,16 +892,6 @@
         return result
 
 
-=======
-
-        for var, was_fixed in previously_fixed.items():
-            if not was_fixed:
-                var.unfix()
-
-        return result
-
-
->>>>>>> c99382d7
     def calculate_full_state_setpoint(self, 
             setpoint, 
             require_steady=True, 
@@ -1724,14 +1628,10 @@
         # Should only do this if controller is initialized
         # from a prior solve.
         if not self.controller_solved:
-<<<<<<< HEAD
-            raise RuntimeError
-=======
             raise RuntimeError(
                     'Cannot initialize from previous if the control '
                     'problem has not previously been solved.'
                     )
->>>>>>> c99382d7
 
         config = self.config(kwargs)
         sample_time = config.sample_time
@@ -2017,14 +1917,10 @@
                 time_linking_vars=self.plant._NMPC_NAMESPACE.diff_vars,
                 outlvl=outlvl)
 
-<<<<<<< HEAD
         # Store previous to help with construction of data series from plant.
         self.previous_plant_time = self.current_plant_time
         # This will have round off error. Should not use as an index.
         self.current_plant_time = self.current_plant_time + sample_time
-=======
-        self.current_plant_time = t_end
->>>>>>> c99382d7
 
         msg = ('Successfully simulated plant over the sampling period '
                 'through ' + str(self.current_plant_time))
