##############################################################################
# Institute for the Design of Advanced Energy Systems Process Systems
# Engineering Framework (IDAES PSE Framework) Copyright (c) 2018-2019, by the
# software owners: The Regents of the University of California, through
# Lawrence Berkeley National Laboratory,  National Technology & Engineering
# Solutions of Sandia, LLC, Carnegie Mellon University, West Virginia
# University Research Corporation, et al. All rights reserved.
#
# Please see the files COPYRIGHT.txt and LICENSE.txt for full copyright and
# license information, respectively. Both files are also available online
# at the URL "https://github.com/IDAES/idaes-pse".
##############################################################################
"""
Tests for Caprese helper utility functions.
"""

import pytest
from pytest import approx
from pyomo.environ import (Block, ConcreteModel,  Constraint, Expression,
                           Set, SolverFactory, Var, value, Objective,
                           TransformationFactory, TerminationCondition,
                           Reference)
from pyomo.network import Arc
from pyomo.kernel import ComponentSet, ComponentMap
from pyomo.core.expr.visitor import identify_variables
from pyomo.dae.flatten import flatten_dae_variables

from idaes.core import (FlowsheetBlock, MaterialBalanceType, EnergyBalanceType,
        MomentumBalanceType)
from idaes.core.util.model_statistics import (degrees_of_freedom, 
        activated_equalities_generator, unfixed_variables_generator)
from idaes.core.util.initialization import initialize_by_time_element
from idaes.core.util.exceptions import ConfigurationError
from idaes.generic_models.unit_models import CSTR, Mixer, MomentumMixingType
from idaes.apps.caprese.util import *
from idaes.apps.caprese.examples.cstr_model import make_model
import idaes.logger as idaeslog

import random

__author__ = "Robert Parker"


# See if ipopt is available and set up solver
solver_available = SolverFactory('ipopt').available()
if solver_available:
    solver = SolverFactory('ipopt')
    solver.options = {'tol': 1e-6,
                      'mu_init': 1e-8,
                      'bound_push': 1e-8,
                      'halt_on_ampl_error': 'yes'}
else:
    solver = None


@pytest.mark.unit
def test_find_comp_in_block():
    m1 = ConcreteModel()

    @m1.Block([1,2,3])
    def b1(b):
        b.v = Var([1,2,3])

    m2 = ConcreteModel()

    @m2.Block([1,2,3])
    def b1(b):
        b.v = Var([1,2,3,4])

    @m2.Block([1,2,3])
    def b2(b):
        b.v = Var([1,2,3])

    v1 = m1.b1[1].v[1]

    assert find_comp_in_block(m2, m1, v1) is m2.b1[1].v[1]

    v2 = m2.b2[1].v[1]
    v3 = m2.b1[3].v[4]

    # These should result in Attribute/KeyErrors
    #find_comp_in_block(m1, m2, v2)
    #find_comp_in_block(m1, m2, v3)
    assert find_comp_in_block(m1, m2, v2, allow_miss=True) is None
    assert find_comp_in_block(m1, m2, v3, allow_miss=True) is None


@pytest.mark.unit
def test_NMPCVarLocator():
    m = ConcreteModel()
    m.time = Set(initialize=[1,2,3])
    m.v = Var(m.time, ['a','b','c'])

    varlist = [Reference(m.v[:,'a']),
               Reference(m.v[:,'b']),
               Reference(m.v[:,'b'])]
    group = NMPCVarGroup(varlist, m.time)

    categ = VariableCategory.DIFFERENTIAL
    locator = NMPCVarLocator(categ, group, 0, is_ic=True)

    assert locator.category == VariableCategory.DIFFERENTIAL
    assert locator.group is group
    assert locator.location == 0
    assert locator.is_ic == True


@pytest.mark.unit
def test_copy_values():
    # Define m1
    m1 = ConcreteModel()
    m1.time = Set(initialize=[1,2,3,4,5])

    m1.v1 = Var(m1.time, initialize=1)
    
    @m1.Block(m1.time)
    def blk(b, t):
        b.v2 = Var(initialize=1)

    # Define m2
    m2 = ConcreteModel()
    m2.time = Set(initialize=[1,2,3,4,5])

    m2.v1 = Var(m2.time, initialize=2)
    
    @m2.Block(m2.time)
    def blk(b, t):
        b.v2 = Var(initialize=2)

    ###

    scalar_vars_1, dae_vars_1 = flatten_dae_variables(m1, m1.time)
    scalar_vars_2, dae_vars_2 = flatten_dae_variables(m2, m2.time)

    m2.v1[2].set_value(5)
    m2.blk[2].v2.set_value(5)

    copy_values_at_time(dae_vars_1, dae_vars_2, 1, 2)

    for t in m1.time:
        if t != 1:
            assert m1.v1[t].value == 1
            assert m1.blk[t].v2.value == 1
        else:
            assert m1.v1[t].value == 5
            assert m1.blk[t].v2.value == 5


@pytest.mark.unit
def test_find_slices_in_model():
    # Define m1
    m1 = ConcreteModel()
    m1.time = Set(initialize=[1,2,3,4,5])

    m1.v1 = Var(m1.time, initialize=1)
    
    @m1.Block(m1.time)
    def blk(b, t):
        b.v2 = Var(initialize=1)

    # Define m2
    m2 = ConcreteModel()
    m2.time = Set(initialize=[1,2,3,4,5])

    m2.v1 = Var(m2.time, initialize=2)
    
    @m2.Block(m2.time)
    def blk(b, t):
        b.v2 = Var(initialize=2)

    ###

    scalar_vars_1, dae_vars_1 = flatten_dae_variables(m1, m1.time)
    scalar_vars_2, dae_vars_2 = flatten_dae_variables(m2, m2.time)

    t0_tgt = m1.time.first()
    group = NMPCVarGroup(dae_vars_1, m1.time)
    categ = VariableCategory.ALGEBRAIC
    locator = ComponentMap([(var[t0_tgt], NMPCVarLocator(categ, group, i))
                                for i, var in enumerate(dae_vars_1)])

    tgt_slices = find_slices_in_model(m1, m1.time, m2, m2.time, 
            locator, dae_vars_2)

    dae_var_set_1 = ComponentSet(dae_vars_1)
    assert len(dae_var_set_1) == len(tgt_slices)
    assert len(tgt_slices) == len(dae_vars_2)
    for i, _slice in enumerate(tgt_slices):
        assert dae_vars_2[i].name == _slice.name
        assert _slice in dae_var_set_1


@pytest.mark.skipif(solver is None, reason="Solver not available")
@pytest.mark.component
def test_initialize_by_element_in_range():
    mod = make_model(horizon=2, ntfe=20)
    assert degrees_of_freedom(mod) == 0

    scalar_vars, dae_vars = flatten_dae_variables(mod.fs, mod.fs.time)
    diff_vars = [Reference(mod.fs.cstr.control_volume.energy_holdup[:, 'aq']),
                 Reference(mod.fs.cstr.control_volume.material_holdup[:, 'aq', 'S']),
                 Reference(mod.fs.cstr.control_volume.material_holdup[:, 'aq', 'E']),
                 Reference(mod.fs.cstr.control_volume.material_holdup[:, 'aq', 'C']),
                 Reference(mod.fs.cstr.control_volume.material_holdup[:, 'aq', 'P'])]

    initialize_by_element_in_range(mod.fs, mod.fs.time, 0, 1, solver=solver, 
                        dae_vars=dae_vars,
                        time_linking_variables=diff_vars,
                        outlvl=idaeslog.DEBUG,
                        solve_initial_conditions=True)

    assert degrees_of_freedom(mod.fs) == 0

    assert mod.fs.cstr.outlet.conc_mol[1, 'S'].value == approx(10.189, abs=1e-3)
    assert mod.fs.cstr.outlet.conc_mol[1, 'C'].value == approx(0.4275, abs=1e-4)
    assert mod.fs.cstr.outlet.conc_mol[1, 'E'].value == approx(0.0541, abs=1e-4)
    assert mod.fs.cstr.outlet.conc_mol[1, 'P'].value == approx(0.3503, abs=1e-4)

    initialize_by_element_in_range(mod.fs, mod.fs.time, 1, 2, solver=solver, 
                        dae_vars=dae_vars,
                        outlvl=idaeslog.DEBUG)

    assert degrees_of_freedom(mod.fs) == 0
    for con in activated_equalities_generator(mod.fs):
        assert value(con.body) - value(con.upper) < 1e-5

    assert mod.fs.cstr.outlet.conc_mol[2, 'S'].value == approx(11.263, abs=1e-3)
    assert mod.fs.cstr.outlet.conc_mol[2, 'C'].value == approx(0.4809, abs=1e-4)
    assert mod.fs.cstr.outlet.conc_mol[2, 'E'].value == approx(0.0538, abs=1e-4)
    assert mod.fs.cstr.outlet.conc_mol[2, 'P'].value == approx(0.4372, abs=1e-4)


<<<<<<< HEAD
@pytest.mark.component
def test_add_noise_at_time():
    mod = make_model(horizon=2, ntfe=20)
    time = mod.fs.time
    t0 = time.first()
    assert degrees_of_freedom(mod) == 0

    scalar_vars, dae_vars = flatten_dae_variables(mod.fs, time)
    diff_vars = [Reference(mod.fs.cstr.control_volume.energy_holdup[:, 'aq']),
                 Reference(mod.fs.cstr.control_volume.material_holdup[:, 'aq', 'S']),
                 Reference(mod.fs.cstr.control_volume.material_holdup[:, 'aq', 'E']),
                 Reference(mod.fs.cstr.control_volume.material_holdup[:, 'aq', 'C']),
                 Reference(mod.fs.cstr.control_volume.material_holdup[:, 'aq', 'P'])]

    for t in time:
        diff_vars[0][t].setlb(290)
        diff_vars[0][t].setub(310)
        for i in range(1,5):
            diff_vars[i][t].setlb(0)
            diff_vars[i][t].setub(1)
            # Pretend this is mole fraction...

    assert diff_vars[0][0].value == 300
    for i in range(1,5):
        assert diff_vars[i][0].value == 0.001

    copy_values_at_time(diff_vars,
                        diff_vars,
                        [t for t in time if t != t0],
                        t0)

    for seed in [4, 8, 15, 16, 23, 42]:
        random.seed(seed)
        weights = [10, 0.001, 0.001, 0.001, 0.001]
        nom_vals = add_noise_at_time(diff_vars, 0, weights=weights)

        assert nom_vals[0][0] == 300
        assert diff_vars[0][0].value != 300
        assert diff_vars[0][0].value == approx(300, abs=2)
        for i in range(1,5):
            assert nom_vals[0][i] == 0.001
            # ^ nom_vals indexed by time, then var-index. This is confusing,
            # might need to change (or only accept one time point at a time)
            assert diff_vars[i][0].value != 0.001
            assert diff_vars[i][0].value == approx(0.001, abs=2e-4)
            # Within four standard deviations should be a safe check

        for i in range(0, 5):
            diff_vars[i][0].set_value(nom_vals[0][i])
        # Reset and try again with new seed

    # Try providing function for uniform random
    rand_fcn = random.uniform

    random_arg_dict = {'range_list': [(295, 305),
                                      (0.001, 0.01),
                                      (0.001, 0.01),
                                      (0.001, 0.01),
                                      (0.001, 0.01)]}

    def args_fcn(i, val, **kwargs):
        # args_fcn expects arguments like this
        range_list = kwargs.pop('range_list', None)
        return range_list[i]

    nom_vals = add_noise_at_time(diff_vars, 0.5, 
                                 random_function=rand_fcn,
                                 args_function=args_fcn,
                                 random_arg_dict=random_arg_dict)

    assert nom_vals[0.5][0] == 300
    assert diff_vars[0][0.5].value != 300
    assert 295 <= diff_vars[0][0.5].value <= 305
    for i in range(1, 5):
        assert nom_vals[0.5][i] == 0.001
        assert diff_vars[i][0.5].value != 0.001
        assert 0.001 <= diff_vars[i][0.5].value <= 0.01

    # Try to get some bound violations
    random_arg_dict = {'range_list': [(295, 305),
                                      (1, 2),
                                      (1, 2),
                                      (1, 2),
                                      (1, 2)]}
    
    nom_vals = add_noise_at_time(diff_vars, 1,
                                 random_function=rand_fcn,
                                 args_function=args_fcn,
                                 random_arg_dict=random_arg_dict,
                                 bound_strategy='push',
                                 bound_push=0.01)
    
    for i in range(1, 5):
        assert diff_vars[i][1].value == 0.99

    random.seed(123)
    with pytest.raises(ValueError) as exc_test:
        # Large weights - one of these lower bounds should fail...
        nom_vals = add_noise_at_time(diff_vars, 1.5, 
                                     bound_strategy='discard',
                                     discard_limit=0,
                                     weights=[1,1,1,1,1],
                                     sig_0=0.05)

@pytest.mark.unit
def test_get_violated_bounds_at_time():
    m = ConcreteModel()
    m.time = Set(initialize=[1,2,3])
    m.v = Var(m.time, ['a','b','c'], initialize=5)

    varlist = [Reference(m.v[:,'a']),
               Reference(m.v[:,'b']),
               Reference(m.v[:,'c'])]
    group = NMPCVarGroup(varlist, m.time)
    group.set_lb(0, 0)
    group.set_lb(1, 6)
    group.set_lb(2, 0)
    group.set_ub(0, 4)
    group.set_ub(1, 10)
    group.set_ub(2, 10)
    violated = get_violated_bounds_at_time(group, [1,2,3], tolerance=1e-8)
    violated_set = ComponentSet(violated)
    for t in m.time:
        assert m.v[t,'a'] in violated_set
        assert m.v[t,'b'] in violated_set

    violated = get_violated_bounds_at_time(group, 2, tolerance=1e-8)
    violated_set = ComponentSet(violated)
    assert m.v[2,'a'] in violated_set
    assert m.v[2,'b'] in violated_set


@pytest.mark.unit
def test_cuid_from_timeslice():
    m = ConcreteModel()
    m.time = Set(initialize=[1,2,3])
    m.space = Set(initialize=[4,5,6])
    m.comp = Set(initialize=['a','b'])
    m.v = Var(m.time, m.space, m.comp)
    
    @m.Block()
    def b1(b):
        @b.Block(m.time, m.space)
        def b2(b, t, x):
            @b.Block(m.comp)
            def b3(b, c):
                b.v = Var()
            b.v = Var(m.comp)
        b.v = Var(m.time, m.space)

    ref1 = Reference(m.v[1,:,'a'])
    uid1 = cuid_from_timeslice(ref1, m.space)
    slices1 = ComponentSet(m.v[1,:,'a'])
    comps1 = list(uid1.list_components(m))
    assert str(uid1) == 'v[1,*,a]'
    assert len(slices1) == len(comps1)
    for comp in comps1:
        assert comp in slices1

    ref2 = Reference(m.b1.v[1,:])
    uid2 = cuid_from_timeslice(ref2, m.space)
    slices2 = ComponentSet(m.b1.v[1,:])
    comps2 = list(uid2.list_components(m))
    assert str(uid2) == 'b1.v[1,*]'
    assert len(slices2) == len(comps2)
    for comp in comps2:
        assert comp in slices2

    ref3 = Reference(m.b1.b2[:,4].v['b'])
    uid3 = cuid_from_timeslice(ref3, m.time)
    slices3 = ComponentSet(m.b1.b2[:,4].v['b'])
    comps3 = list(uid3.list_components(m))
    assert str(uid3) == 'b1.b2[*,4].v[b]'
    assert len(slices3) == len(comps3)
    for comp in comps3:
        assert comp in slices3

    ref4 = Reference(m.b1.b2[:,4].b3['b'].v)
    uid4 = cuid_from_timeslice(ref4, m.time)
    slices4 = ComponentSet(m.b1.b2[:,4].b3['b'].v)
    comps4 = list(uid4.list_components(m))
    assert str(uid4) == 'b1.b2[*,4].b3[b].v'
    assert len(slices4) == len(comps4)
    for comp in comps4:
        assert comp in slices4


def test_PlantHistory():
    m = ConcreteModel()
    m.time = Set(initialize=[1,2,3])
    m.space = Set(initialize=[4,5,6])

    m.u = Var(m.time, m.space, initialize=lambda m, t, x: t*x)
    m.v = Var(m.time, m.space, initialize=lambda m, t, x: t+x)
    
    @m.Block(m.time)
    def b(b, t):
        b.x = Var(initialize=1)
        b.y = Var(initialize=2)
        b.z = Var(initialize=3)

    u_ref = {x: Reference(m.u[:,x]) for x in m.space}
    x_ref = Reference(m.b[:].x)

    ref_list = list(u_ref.values())
    ref_list.append(x_ref)

    ph = PlantHistory(m.time, ref_list)

    timeset = set(ph.time)
    assert len(timeset) == len(m.time)
    for t in m.time:
        assert t in timeset

    u_cuid = {x: cuid_from_timeslice(u_ref[x], m.time)
            for x in m.space}
    x_cuid = cuid_from_timeslice(x_ref, m.time)

    for x, cuid in u_cuid.items():
        assert cuid in ph
        for i, t in enumerate(m.time):
            assert ph[cuid][i] == u_ref[x][t].value

    assert x_cuid in ph
    for i, t in enumerate(m.time):
        assert ph[x_cuid][i] == x_ref[t]

    for t, x in m.time*m.space:
        if t == m.time[1]:
            m.u[t,x].set_value(m.u[m.time.last(),x].value)
            continue
        m.u[t,x].set_value(t*x+5)
    
    for t in m.time:
        if t == m.time[1]:
            continue
        m.b[t].x.set_value(10)

    time_list = list(m.time)
    ph.extend(time_list, ref_list)
    new_time = [1,2,3,4,5]
    timeset = set(ph.time)
    assert len(new_time) == len(timeset)
    for t in new_time:
        assert t in timeset

    for x, cuid in u_cuid.items():
        assert len(ph[cuid]) == len(new_time)
        for i, t in enumerate(m.time):
            assert ph[cuid][i] == x*t
        for i, t in enumerate([4,5]):
            assert ph[cuid][i+3] == x*(t-2)+5
    assert len(ph[x_cuid]) == len(new_time)
    for i, t in enumerate(new_time):
        if t <= 3:
            assert ph[x_cuid][i] == 1
        else:
            assert ph[x_cuid][i] == 10
=======
# DEPRECATED
# code is kept because it will be useful for testing new functions
#@pytest.mark.component
#def test_add_noise_at_time():
#    mod = make_model(horizon=2, ntfe=20)
#    time = mod.fs.time
#    t0 = time.first()
#    assert degrees_of_freedom(mod) == 0
#
#    scalar_vars, dae_vars = flatten_dae_variables(mod.fs, time)
#    diff_vars = [Reference(mod.fs.cstr.control_volume.energy_holdup[:, 'aq']),
#                 Reference(mod.fs.cstr.control_volume.material_holdup[:, 'aq', 'S']),
#                 Reference(mod.fs.cstr.control_volume.material_holdup[:, 'aq', 'E']),
#                 Reference(mod.fs.cstr.control_volume.material_holdup[:, 'aq', 'C']),
#                 Reference(mod.fs.cstr.control_volume.material_holdup[:, 'aq', 'P'])]
#
#    for t in time:
#        diff_vars[0][t].setlb(290)
#        diff_vars[0][t].setub(310)
#        for i in range(1,5):
#            diff_vars[i][t].setlb(0)
#            diff_vars[i][t].setub(1)
#            # Pretend this is mole fraction...
#
#    assert diff_vars[0][0].value == 300
#    for i in range(1,5):
#        assert diff_vars[i][0].value == 0.001
#
#    copy_values_at_time(diff_vars,
#                        diff_vars,
#                        [t for t in time if t != t0],
#                        t0)
#
#    for seed in [4, 8, 15, 16, 23, 42]:
#        random.seed(seed)
#        weights = [10, 0.001, 0.001, 0.001, 0.001]
#        nom_vals = add_noise_at_time(diff_vars, 0, weights=weights)
#
#        assert nom_vals[0][0] == 300
#        assert diff_vars[0][0].value != 300
#        assert diff_vars[0][0].value == approx(300, abs=2)
#        for i in range(1,5):
#            assert nom_vals[0][i] == 0.001
#            # ^ nom_vals indexed by time, then var-index. This is confusing,
#            # might need to change (or only accept one time point at a time)
#            assert diff_vars[i][0].value != 0.001
#            assert diff_vars[i][0].value == approx(0.001, abs=2e-4)
#            # Within four standard deviations should be a safe check
#
#        for i in range(0, 5):
#            diff_vars[i][0].set_value(nom_vals[0][i])
#        # Reset and try again with new seed
#
#    # Try providing function for uniform random
#    rand_fcn = random.uniform
#
#    random_arg_dict = {'range_list': [(295, 305),
#                                      (0.001, 0.01),
#                                      (0.001, 0.01),
#                                      (0.001, 0.01),
#                                      (0.001, 0.01)]}
#
#    def args_fcn(i, val, **kwargs):
#        # args_fcn expects arguments like this
#        range_list = kwargs.pop('range_list', None)
#        return range_list[i]
#
#    nom_vals = add_noise_at_time(diff_vars, 0.5, 
#                                 random_function=rand_fcn,
#                                 args_function=args_fcn,
#                                 random_arg_dict=random_arg_dict)
#
#    assert nom_vals[0.5][0] == 300
#    assert diff_vars[0][0.5].value != 300
#    assert 295 <= diff_vars[0][0.5].value <= 305
#    for i in range(1, 5):
#        assert nom_vals[0.5][i] == 0.001
#        assert diff_vars[i][0.5].value != 0.001
#        assert 0.001 <= diff_vars[i][0.5].value <= 0.01
#
#    # Try to get some bound violations
#    random_arg_dict = {'range_list': [(295, 305),
#                                      (1, 2),
#                                      (1, 2),
#                                      (1, 2),
#                                      (1, 2)]}
#    
#    nom_vals = add_noise_at_time(diff_vars, 1,
#                                 random_function=rand_fcn,
#                                 args_function=args_fcn,
#                                 random_arg_dict=random_arg_dict,
#                                 bound_strategy='push',
#                                 bound_push=0.01)
#    
#    for i in range(1, 5):
#        assert diff_vars[i][1].value == 0.99
#
#    random.seed(123)
#    with pytest.raises(ValueError) as exc_test:
#        # Large weights - one of these lower bounds should fail...
#        nom_vals = add_noise_at_time(diff_vars, 1.5, 
#                                     bound_strategy='discard',
#                                     discard_limit=0,
#                                     weights=[1,1,1,1,1],
#                                     sig_0=0.05)
#
#    @pytest.mark.unit
#    def test_get_violated_bounds_at_time():
#        m = ConcreteModel()
#        m.time = Set(initialize=[1,2,3])
#        m.v = Var(m.time, ['a','b','c'], initialize=5)
#
#        varlist = [Reference(m.v[:,'a']),
#                   Reference(m.v[:,'b']),
#                   Reference(m.v[:,'c'])]
#        group = NMPCVarGroup(varlist, m.time)
#        group.set_lb(0, 0)
#        group.set_lb(1, 6)
#        group.set_lb(2, 0)
#        group.set_ub(0, 4)
#        group.set_ub(1, 10)
#        group.set_ub(2, 10)
#        violated = get_violated_bounds_at_time(group, [1,2,3], tolerance=1e-8)
#        violated_set = ComponentSet(violated)
#        for t in m.time:
#            assert m.v[t,'a'] in violated_set
#            assert m.v[t,'b'] in violated_set
#
#        violated = get_violated_bounds_at_time(group, 2, tolerance=1e-8)
#        violated_set = ComponentSet(violated)
#        assert m.v[2,'a'] in violated_set
#        assert m.v[2,'b'] in violated_set
>>>>>>> da37ad28


if __name__ == '__main__':
    test_find_comp_in_block()
    test_NMPCVarLocator()
    test_copy_values()
    test_find_slices_in_model()
    test_initialize_by_element_in_range()
    test_add_noise_at_time()
    test_cuid_from_timeslice()
    test_PlantHistory()
<|MERGE_RESOLUTION|>--- conflicted
+++ resolved
@@ -229,111 +229,6 @@
     assert mod.fs.cstr.outlet.conc_mol[2, 'E'].value == approx(0.0538, abs=1e-4)
     assert mod.fs.cstr.outlet.conc_mol[2, 'P'].value == approx(0.4372, abs=1e-4)
 
-
-<<<<<<< HEAD
-@pytest.mark.component
-def test_add_noise_at_time():
-    mod = make_model(horizon=2, ntfe=20)
-    time = mod.fs.time
-    t0 = time.first()
-    assert degrees_of_freedom(mod) == 0
-
-    scalar_vars, dae_vars = flatten_dae_variables(mod.fs, time)
-    diff_vars = [Reference(mod.fs.cstr.control_volume.energy_holdup[:, 'aq']),
-                 Reference(mod.fs.cstr.control_volume.material_holdup[:, 'aq', 'S']),
-                 Reference(mod.fs.cstr.control_volume.material_holdup[:, 'aq', 'E']),
-                 Reference(mod.fs.cstr.control_volume.material_holdup[:, 'aq', 'C']),
-                 Reference(mod.fs.cstr.control_volume.material_holdup[:, 'aq', 'P'])]
-
-    for t in time:
-        diff_vars[0][t].setlb(290)
-        diff_vars[0][t].setub(310)
-        for i in range(1,5):
-            diff_vars[i][t].setlb(0)
-            diff_vars[i][t].setub(1)
-            # Pretend this is mole fraction...
-
-    assert diff_vars[0][0].value == 300
-    for i in range(1,5):
-        assert diff_vars[i][0].value == 0.001
-
-    copy_values_at_time(diff_vars,
-                        diff_vars,
-                        [t for t in time if t != t0],
-                        t0)
-
-    for seed in [4, 8, 15, 16, 23, 42]:
-        random.seed(seed)
-        weights = [10, 0.001, 0.001, 0.001, 0.001]
-        nom_vals = add_noise_at_time(diff_vars, 0, weights=weights)
-
-        assert nom_vals[0][0] == 300
-        assert diff_vars[0][0].value != 300
-        assert diff_vars[0][0].value == approx(300, abs=2)
-        for i in range(1,5):
-            assert nom_vals[0][i] == 0.001
-            # ^ nom_vals indexed by time, then var-index. This is confusing,
-            # might need to change (or only accept one time point at a time)
-            assert diff_vars[i][0].value != 0.001
-            assert diff_vars[i][0].value == approx(0.001, abs=2e-4)
-            # Within four standard deviations should be a safe check
-
-        for i in range(0, 5):
-            diff_vars[i][0].set_value(nom_vals[0][i])
-        # Reset and try again with new seed
-
-    # Try providing function for uniform random
-    rand_fcn = random.uniform
-
-    random_arg_dict = {'range_list': [(295, 305),
-                                      (0.001, 0.01),
-                                      (0.001, 0.01),
-                                      (0.001, 0.01),
-                                      (0.001, 0.01)]}
-
-    def args_fcn(i, val, **kwargs):
-        # args_fcn expects arguments like this
-        range_list = kwargs.pop('range_list', None)
-        return range_list[i]
-
-    nom_vals = add_noise_at_time(diff_vars, 0.5, 
-                                 random_function=rand_fcn,
-                                 args_function=args_fcn,
-                                 random_arg_dict=random_arg_dict)
-
-    assert nom_vals[0.5][0] == 300
-    assert diff_vars[0][0.5].value != 300
-    assert 295 <= diff_vars[0][0.5].value <= 305
-    for i in range(1, 5):
-        assert nom_vals[0.5][i] == 0.001
-        assert diff_vars[i][0.5].value != 0.001
-        assert 0.001 <= diff_vars[i][0.5].value <= 0.01
-
-    # Try to get some bound violations
-    random_arg_dict = {'range_list': [(295, 305),
-                                      (1, 2),
-                                      (1, 2),
-                                      (1, 2),
-                                      (1, 2)]}
-    
-    nom_vals = add_noise_at_time(diff_vars, 1,
-                                 random_function=rand_fcn,
-                                 args_function=args_fcn,
-                                 random_arg_dict=random_arg_dict,
-                                 bound_strategy='push',
-                                 bound_push=0.01)
-    
-    for i in range(1, 5):
-        assert diff_vars[i][1].value == 0.99
-
-    random.seed(123)
-    with pytest.raises(ValueError) as exc_test:
-        # Large weights - one of these lower bounds should fail...
-        nom_vals = add_noise_at_time(diff_vars, 1.5, 
-                                     bound_strategy='discard',
-                                     discard_limit=0,
-                                     weights=[1,1,1,1,1],
-                                     sig_0=0.05)
 
 @pytest.mark.unit
 def test_get_violated_bounds_at_time():
@@ -489,7 +384,7 @@
             assert ph[x_cuid][i] == 1
         else:
             assert ph[x_cuid][i] == 10
-=======
+
 # DEPRECATED
 # code is kept because it will be useful for testing new functions
 #@pytest.mark.component
@@ -622,7 +517,6 @@
 #        violated_set = ComponentSet(violated)
 #        assert m.v[2,'a'] in violated_set
 #        assert m.v[2,'b'] in violated_set
->>>>>>> da37ad28
 
 
 if __name__ == '__main__':
