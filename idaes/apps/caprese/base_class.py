--- conflicted
+++ resolved
@@ -21,14 +21,11 @@
 from pyomo.core.kernel.component_set import ComponentSet
 from pyomo.core.kernel.component_map import ComponentMap
 from idaes.apps.caprese.common import config as dyn_config
-<<<<<<< HEAD
-from idaes.apps.caprese.common.config import (VariableCategory,
-        PlantHorizonType)
-=======
 from idaes.apps.caprese.common.config import (
         VariableCategory,
-        NoiseBoundOption)
->>>>>>> da37ad28
+        PlantHorizonType,
+        NoiseBoundOption,
+        )
 from idaes.apps.caprese.util import NMPCVarGroup, NMPCVarLocator
 import idaes.core.util.dyn_utils as dyn_utils
 import  idaes.logger as idaeslog
@@ -77,13 +74,14 @@
                 )
             )
     CONFIG.declare(
-<<<<<<< HEAD
             'plant_horizon_type',
             ConfigValue(
                 default=PlantHorizonType.FULL,
                 domain=PlantHorizonType.from_enum_or_string,
                 doc='What type of plant time horizon to check for',
-=======
+                )
+            )
+    CONFIG.declare(
             'measurement_noise_function',
             ConfigValue(
                 default=random.gauss,
@@ -123,7 +121,6 @@
                 domain=float,
                 doc=('Bound push for noisy values when they are to be pushed '
                     'rather than regenerated')
->>>>>>> da37ad28
                 )
             )
 
