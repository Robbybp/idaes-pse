##############################################################################
# Institute for the Design of Advanced Energy Systems Process Systems
# Engineering Framework (IDAES PSE Framework) Copyright (c) 2018-2020, by the
# software owners: The Regents of the University of California, through
# Lawrence Berkeley National Laboratory,  National Technology & Engineering
# Solutions of Sandia, LLC, Carnegie Mellon University, West Virginia
# University Research Corporation, et al. All rights reserved.
#
# Please see the files COPYRIGHT.txt and LICENSE.txt for full copyright and
# license information, respectively. Both files are also available online
# at the URL "https://github.com/IDAES/idaes-pse".
##############################################################################
"""
This module contains tests for scaling.
"""

import pytest
import pyomo.environ as pyo
import pyomo.kernel as pyk
import pyomo.dae as dae
<<<<<<< HEAD
from idaes.core.util.exceptions import ConfigurationError
from idaes.core.util.scaling import (
    ScalingBasis,
    calculate_scaling_factors,
    badly_scaled_var_generator,
    grad_fd,
    constraint_fd_autoscale,
    scale_single_constraint,
    scale_constraints,
    CacheVars,
    FlattenedScalingAssignment,
)
=======
from pyomo.network import Port, Arc
from idaes.core.util.exceptions import ConfigurationError
from idaes.core.util.model_statistics import number_activated_objectives
import idaes.core.util.scaling as sc
import logging
>>>>>>> 73f9f7ba

__author__ = "John Eslick, Tim Bartholomew"


@pytest.mark.unit
def test_none_mult():
    assert sc.__none_mult(4, None) is None
    assert sc.__none_mult(None, 4) is None
    assert sc.__none_mult(3, 4) == 12


@pytest.mark.unit
def test_scale_arcs():
    m = pyo.ConcreteModel()
    m.x = pyo.Var([1, 2, 3, 4])
    m.y = pyo.Var([1, 2, 3, 4])

    m.p1 = Port()
    m.p1.add(m.x[1], name="x")
    m.p1.add(m.y[1], name="y")

    m.p = Port([2,3,4])
    m.p[2].add(m.x[2], name="x")
    m.p[2].add(m.y[2], name="y")
    m.p[3].add(m.x[3], name="x")
    m.p[3].add(m.y[3], name="y")
    m.p[4].add(m.x[4], name="x")
    m.p[4].add(m.y[4], name="y")

    def arc_rule(b, i):
        if i == 1:
            return (m.p1, m.p[2])
        elif i == 2:
            return (m.p[3], m.p[4])

    m.arcs = Arc([1,2], rule=arc_rule)

    sc.set_scaling_factor(m.x, 10)
    sc.set_scaling_factor(m.y, 20)
    sc.set_scaling_factor(m.x[1], 5)

    # make sure there is no error if the scaling is done with unexpanded arcs
    sc.scale_arc_constraints(m)

    # expand and make sure it works
    pyo.TransformationFactory('network.expand_arcs').apply_to(m)
    sc.scale_arc_constraints(m)
    m.x[1] = 1
    m.x[2] = 2
    m.x[3] = 3
    m.x[4] = 4
    m.y[1] = 11
    m.y[2] = 12
    m.y[3] = 13
    m.y[4] = 14

    # for all the arc constraints the differnce is 1 the scale factor is the
    # smallest scale factor for variables in a constraint.  Make sure the
    # constraints are scaled as expected.
    assert abs(m.arcs_expanded[1].x_equality.body()) == 5
    assert abs(m.arcs_expanded[2].x_equality.body()) == 10
    assert abs(m.arcs_expanded[1].y_equality.body()) == 20
    assert abs(m.arcs_expanded[2].y_equality.body()) == 20

@pytest.mark.unit
def test_map_scaling_factor(caplog):
    m = pyo.ConcreteModel()
    m.x = pyo.Var([1, 2, 3, 4])
    sc.set_scaling_factor(m.x[1], 11)
    sc.set_scaling_factor(m.x[2], 12)
    sc.set_scaling_factor(m.x[3], 13)
    caplog.set_level(logging.WARNING)
    caplog.clear()
    assert sc.map_scaling_factor(m.x.values(), warning=True) == 1
    logrec = caplog.records[0]
    assert logrec.levelno == logging.WARNING
    assert "missing scaling factor" in logrec.message

    assert sc.map_scaling_factor(m.x.values(), func=max) == 13
    assert sc.map_scaling_factor(m.x.values(), default=20) == 11
    with pytest.raises(TypeError):
        sc.map_scaling_factor(m.x.values(), default=None)

    # test min_scaling_factor with just calls map_scaling_factor
    assert sc.min_scaling_factor(m.x.values()) == 1
    assert sc.min_scaling_factor(m.x.values(), default=14) == 11


@pytest.mark.unit
def test_propogate_indexed_scaling():
    m = pyo.ConcreteModel()
    m.b = pyo.Block()
    m.a = pyo.Var()
    m.x = pyo.Var([1,2,3], initialize=1e6)
    m.y = pyo.Var([1,2,3], initialize=1e-8)
    m.z = pyo.Var([1,2,3], initialize=1e-20)
    @m.Constraint([1,2,3])
    def c1(b, i):
        return m.x[i] == 0
    @m.Constraint([1,2,3])
    def c2(b, i):
        return m.y[i] == 0
    m.b.w = pyo.Var([1,2,3], initialize=1e10)
    m.b.c1 = pyo.Constraint(expr=m.b.w[1]==0)
    m.b.c2 = pyo.Constraint(expr=m.b.w[2]==0)

    sc.set_scaling_factor(m.a, 104)
    sc.set_scaling_factor(m.b.c1, 14)

    # Set sufix directly since set_scaling_factor also sets data objects
    m.scaling_factor[m.x] = 11
    m.scaling_factor[m.y] = 13
    m.b.scaling_factor[m.b.w] = 16
    m.scaling_factor[m.c1] = 14

    for i in [1,2,3]:
        assert sc.get_scaling_factor(m.x[i]) is None
        assert sc.get_scaling_factor(m.y[i]) is None
        assert sc.get_scaling_factor(m.z[i]) is None
        assert sc.get_scaling_factor(m.b.w[i]) is None
        assert sc.get_scaling_factor(m.c1[i]) is None
        assert sc.get_scaling_factor(m.c2[i]) is None
    assert sc.get_scaling_factor(m.x) == 11
    assert sc.get_scaling_factor(m.y) == 13
    assert sc.get_scaling_factor(m.z) is None
    assert sc.get_scaling_factor(m.b.w) == 16
    assert sc.get_scaling_factor(m.c1) == 14
    assert sc.get_scaling_factor(m.c2) is None

    sc.propagate_indexed_component_scaling_factors(m)
    for i in [1,2,3]:
        assert sc.get_scaling_factor(m.x[i]) is 11
        assert sc.get_scaling_factor(m.y[i]) is 13
        assert sc.get_scaling_factor(m.z[i]) is None
        assert sc.get_scaling_factor(m.b.w[i]) is 16
        assert sc.get_scaling_factor(m.c1[i]) is 14
        assert sc.get_scaling_factor(m.c2[i]) is None

@pytest.mark.unit
def test_calculate_scaling_factors():
    r"""This tests the method to find and execute calculate_scaling_factors
    methods, here we make sure they are found and run in a right order.  The
    contents of specific calculate_scaling_factors methods will have to be
    tested in the models they belong to.

        m          To be correct:
       / \           f and g are before e
      a   b          c and d are before a
     / \   \         e is before b
    c   d   e        a and b are before m
           / \
          f   g
    """
    o = [] # list of compoent names in the order their calculate_scaling_factors
           # method is called
    def rule(blk):
        # This rule for building a block just adds a calculate scaling factor
        # function to the block, which adds the block name to the list o.  Then
        # by looking at the order of entries in o, we can see the order in which
        # the calculate_scaling_factors methods where called.
        def ca():
            o.append(blk.name)
        blk.calculate_scaling_factors = ca
    # Create blocks with the tree structure shown in the docstring
    m = pyo.ConcreteModel(name="m", rule=rule)
    m.a = pyo.Block(rule=rule)
    m.b = pyo.Block(rule=rule)
    m.a.c = pyo.Block(rule=rule)
    m.a.d = pyo.Block(rule=rule)
    m.b.e = pyo.Block(rule=rule)
    m.b.e.f = pyo.Block(rule=rule)
    m.b.e.g = pyo.Block(rule=rule)
    # Execute the calculate scaling factors methods.
    sc.calculate_scaling_factors(m)
    # We should iterate through the blocks in construction order so we can
    # depend on the order that the calculate_scaling_factors() are called
    # being deterministic, so we just need to check the specific expected order,
    # even though there are additional "correct" orders.
    assert tuple(o) == ("a.c", "a.d", "a", "b.e.f", "b.e.g", "b.e", "b", "m")


@pytest.mark.unit
def test_set_get_unset(caplog):
    """Make sure the Jacobian from Pynumero matches expectation.  This is
    mostly to ensure we understand the interface and catch if things change.
    """
    m = pyo.ConcreteModel()
    m.x = pyo.Var()
    m.z = pyo.Var([1,2,3,4])
    m.c1 = pyo.Constraint(expr=0 == m.x)
    @m.Constraint([1,2,3,4])
    def c2(b, i):
        return b.z[i] == 0
    m.ex = pyo.Expression(expr=m.x)

    sc.set_scaling_factor(m.z, 10)
    assert sc.get_scaling_factor(m.z) == 10
    assert sc.get_scaling_factor(m.z[1]) == 10
    assert sc.get_scaling_factor(m.z[2]) == 10
    assert sc.get_scaling_factor(m.z[3]) == 10
    assert sc.get_scaling_factor(m.z[4]) == 10
    sc.unset_scaling_factor(m.z)
    assert sc.get_scaling_factor(m.z) is None
    assert sc.get_scaling_factor(m.z[1]) is None
    assert sc.get_scaling_factor(m.z[2]) is None
    assert sc.get_scaling_factor(m.z[3]) is None
    assert sc.get_scaling_factor(m.z[4]) is None
    sc.set_scaling_factor(m.z, 10, data_objects=False)
    assert sc.get_scaling_factor(m.z) == 10
    assert sc.get_scaling_factor(m.z[1]) is None
    assert sc.get_scaling_factor(m.z[2]) is None
    assert sc.get_scaling_factor(m.z[3]) is None
    assert sc.get_scaling_factor(m.z[4]) is None
    sc.set_scaling_factor(m.z, 10)
    sc.unset_scaling_factor(m.z, data_objects=False)
    assert sc.get_scaling_factor(m.z) is None
    assert sc.get_scaling_factor(m.z[1]) == 10
    assert sc.get_scaling_factor(m.z[2]) == 10
    assert sc.get_scaling_factor(m.z[3]) == 10
    assert sc.get_scaling_factor(m.z[4]) == 10
    sc.unset_scaling_factor(m.z)

    caplog.set_level(logging.WARNING)
    caplog.clear()
    assert sc.get_scaling_factor(m.z[1], warning=True) is None
    assert sc.get_scaling_factor(m.z[1], warning=True, default=1) == 1
    for i in [0, 1]: # two calls should be two log records
        logrec = caplog.records[i]
        assert logrec.levelno == logging.WARNING
        assert "missing scaling factor" in logrec.message

    # This one is a bit of a mystery, what do you really expect if you provide
    # a default and ask for an exception.  I'll guess if you provide a default,
    # your don't really want an exception.
    assert sc.get_scaling_factor(m.z[1], exception=True, default=1) == 1

    caplog.clear()
    with pytest.raises(KeyError):
        sc.get_scaling_factor(m.z[1], exception=True)
    logrec = caplog.records[0]
    assert logrec.levelno == logging.ERROR
    assert "missing scaling factor" in logrec.message

    # Okay it's pretty well tested, but make sure it works for constraints and
    # expressions

    sc.set_scaling_factor(m.x, 11)
    sc.set_scaling_factor(m.ex, 2)
    sc.set_scaling_factor(m.c1, 3)
    sc.set_scaling_factor(m.c2, 4)

    assert sc.get_scaling_factor(m.x) == 11
    assert sc.get_scaling_factor(m.ex) == 2
    assert sc.get_scaling_factor(m.c1) == 3
    assert sc.get_scaling_factor(m.c2) == 4
    assert sc.get_scaling_factor(m.c2[1]) == 4
    assert sc.get_scaling_factor(m.c2[2]) == 4
    assert sc.get_scaling_factor(m.c2[3]) == 4
    assert sc.get_scaling_factor(m.c2[4]) == 4

    # Check the underlying suffix
    assert m.scaling_factor[m.x] == 11
    assert m.scaling_factor[m.ex] == 2
    assert m.scaling_factor[m.c1] == 3
    assert m.scaling_factor[m.c2] == 4
    assert m.scaling_factor[m.c2[1]] == 4
    assert m.scaling_factor[m.c2[2]] == 4
    assert m.scaling_factor[m.c2[3]] == 4
    assert m.scaling_factor[m.c2[4]] == 4


@pytest.mark.unit
def test_find_badly_scaled_vars():
    m = pyo.ConcreteModel()
    m.x = pyo.Var(initialize=1e6)
    m.y = pyo.Var(initialize=1e-8)
    m.z = pyo.Var(initialize=1e-20)
    m.b = pyo.Block()
    m.b.w = pyo.Var(initialize=1e10)

    a = [id(v) for v, sv in sc.badly_scaled_var_generator(m)]
    assert id(m.x) in a
    assert id(m.y) in a
    assert id(m.b.w) in a
    assert id(m.z) not in a

    m.scaling_factor = pyo.Suffix(direction=pyo.Suffix.EXPORT)
    m.b.scaling_factor = pyo.Suffix(direction=pyo.Suffix.EXPORT)
    m.scaling_factor[m.x] = 1e-6
    m.scaling_factor[m.y] = 1e6
    m.scaling_factor[m.z] = 1
    m.b.scaling_factor[m.b.w] = 1e-5

    a = [id(v) for v, sv in sc.badly_scaled_var_generator(m)]
    assert id(m.x) not in a
    assert id(m.y) not in a
    assert id(m.b.w) in a
    assert id(m.z) not in a


@pytest.mark.unit
def test_find_unscaled_vars_and_constraints():
    m = pyo.ConcreteModel()
    m.b = pyo.Block()
    m.x = pyo.Var(initialize=1e6)
    m.y = pyo.Var(initialize=1e-8)
    m.z = pyo.Var(initialize=1e-20)
    m.c1 = pyo.Constraint(expr=m.x==0)
    m.c2 = pyo.Constraint(expr=m.y==0)
    m.b.w = pyo.Var([1,2,3], initialize=1e10)
    m.b.c1 = pyo.Constraint(expr=m.b.w[1]==0)
    m.b.c2 = pyo.Constraint(expr=m.b.w[2]==0)
    m.c3 = pyo.Constraint(expr=m.z==0)

    sc.set_scaling_factor(m.x, 1)
    sc.set_scaling_factor(m.b.w[1], 2)
    sc.set_scaling_factor(m.c1, 1)
    sc.set_scaling_factor(m.b.c1, 1)
    sc.constraint_scaling_transform(m.c3, 1)

    a = [id(v) for v in sc.unscaled_variables_generator(m)]
    # Make sure we pick up the right variales
    assert id(m.x) not in a
    assert id(m.y) in a
    assert id(m.z) in a
    assert id(m.b.w[1]) not in a
    assert id(m.b.w[2]) in a
    assert id(m.b.w[3]) in a
    assert len(a) == 4 #make sure we didn't pick up any other random stuff

    a = [id(v) for v in sc.unscaled_constraints_generator(m)]
    assert id(m.c1) not in a
    assert id(m.b.c1) not in a
    assert id(m.c2) in a
    assert id(m.b.c2) in a
    assert id(m.c3) not in a
    assert len(a) == 2 #make sure we didn't pick up any other random stuff


class TestSingleConstraintScalingTransform():
    @pytest.fixture(scope="class")
    def model(self):
        m = pyo.ConcreteModel()
        m.x = pyo.Var(initialize=500)
        m.c1 = pyo.Constraint(expr=m.x <= 1e3)
        m.c2 = pyo.Constraint(expr=m.x == 1e3)
        m.c3 = pyo.Constraint(expr=m.x >= 1e3)
        return m

    @pytest.mark.unit
    def test_unscaled_constraints(self, model):
        assert model.c1.lower is None
        assert model.c1.body is model.x
        assert model.c1.upper.value == pytest.approx(1e3)
        assert model.c2.lower.value == pytest.approx(1e3)
        assert model.c2.body is model.x
        assert model.c2.upper.value == pytest.approx(1e3)
        assert model.c3.lower.value == pytest.approx(1e3)
        assert model.c3.body is model.x
        assert model.c3.upper is None

    @pytest.mark.unit
    def test_not_constraint(self, model):
        with pytest.raises(TypeError):
            sc.constraint_scaling_transform(model.x, 1)

    @pytest.mark.unit
    def test_less_than_constraint(self, model):
        sc.constraint_scaling_transform(model.c1, 1e-3)
        assert model.c1.lower is None
        assert model.c1.body() == pytest.approx(model.x.value / 1e3)
        assert model.c1.upper.value == pytest.approx(1)
        assert sc.get_scaling_factor(model.c1) is None
        sc.constraint_scaling_transform_undo(model.c1)
        assert model.c1.lower is None
        assert model.c1.body() == pytest.approx(model.x.value)
        assert model.c1.upper.value == pytest.approx(1e3)

    @pytest.mark.unit
    def test_equality_constraint(self, model):
        sc.constraint_scaling_transform(model.c2, 1e-3)
        # Do transformation again to be sure that, despite being called twice in
        # a row, the transformation only happens once.
        sc.constraint_scaling_transform(model.c2, 1e-3)
        assert model.c2.lower.value == pytest.approx(1)
        assert model.c2.body() == pytest.approx(model.x.value / 1e3)
        assert model.c2.upper.value == pytest.approx(1)
        assert sc.get_constraint_transform_applied_scaling_factor(model.c2) is 1e-3
        sc.constraint_scaling_transform_undo(model.c2)
        assert sc.get_constraint_transform_applied_scaling_factor(model.c2) is None
        assert model.c2.lower.value == pytest.approx(1e3)
        assert model.c2.body() == pytest.approx(model.x.value)
        assert model.c2.upper.value == pytest.approx(1e3)

    @pytest.mark.unit
    def test_greater_than_constraint(self, model):
        sc.constraint_scaling_transform(model.c3, 1e-3)
        assert sc.get_scaling_factor(model.c3) == None
        assert model.c3.lower.value == pytest.approx(1)
        assert model.c3.body() == pytest.approx(model.x.value / 1e3)
        assert model.c3.upper is None
        sc.constraint_scaling_transform_undo(model.c3)
        assert model.c3.lower.value == pytest.approx(1e3)
        assert model.c3.body() == pytest.approx(model.x.value)


class TestScaleSingleConstraint():
    @pytest.fixture(scope="class")
    def model(self):
        m = pyo.ConcreteModel()
        m.x = pyo.Var(initialize=500)
        m.c1 = pyo.Constraint(expr=m.x <= 1e3)
        m.c2 = pyo.Constraint(expr=m.x == 1e3)
        m.c3 = pyo.Constraint(expr=m.x >= 1e3)
        m.scaling_factor = pyo.Suffix(direction=pyo.Suffix.EXPORT)
        m.scaling_factor[m.c1] = 1 / 1e3
        m.scaling_factor[m.c2] = 1 / 1e3
        m.scaling_factor[m.c3] = 1 / 1e3
        return m

    @pytest.mark.unit
    def test_unscaled_constraints(self, model):
        assert model.c1.lower is None
        assert model.c1.body is model.x
        assert model.c1.upper.value == pytest.approx(1e3)
        assert model.c2.lower.value == pytest.approx(1e3)
        assert model.c2.body is model.x
        assert model.c2.upper.value == pytest.approx(1e3)
        assert model.c3.lower.value == pytest.approx(1e3)
        assert model.c3.body is model.x
        assert model.c3.upper is None

    @pytest.mark.unit
    def test_not_constraint(self, model):
        with pytest.raises(TypeError):
            sc.scale_single_constraint(model.x)

    @pytest.mark.unit
    def test_less_than_constraint(self, model):
        sc.scale_single_constraint(model.c1)
        assert model.c1.lower is None
        assert model.c1.body() == pytest.approx(model.x.value / 1e3)
        assert model.c1.upper.value == pytest.approx(1)

    @pytest.mark.unit
    def test_equality_constraint(self, model):
        sc.scale_single_constraint(model.c2)
        assert model.c2.lower.value == pytest.approx(1)
        assert model.c2.body() == pytest.approx(model.x.value / 1e3)
        assert model.c2.upper.value == pytest.approx(1)

    @pytest.mark.unit
    def test_greater_than_constraint(self, model):
        sc.scale_single_constraint(model.c3)
        assert model.c3.lower.value == pytest.approx(1)
        assert model.c3.body() == pytest.approx(model.x.value / 1e3)
        assert model.c3.upper is None

    @pytest.mark.unit
    def test_scaling_factor_and_expression_replacement(self, model):
        model.c4 = pyo.Constraint(expr=model.x <= 1e6)
        model.scaling_factor[model.c4] = 1e-6
        sc.scale_single_constraint(model.c4)
        assert model.c4.upper.value == pytest.approx(1)
        assert model.c4 not in model.scaling_factor

    @pytest.fixture(scope="class")
    def model2(self):
        m = pyo.ConcreteModel()
        m.y = pyo.Var()
        m.c = pyo.Constraint(expr=m.y <= 1e3)
        return m

    @pytest.mark.unit
    def test_no_scaling_factor(self, model2):
        model2.scaling_factor = pyo.Suffix(direction=pyo.Suffix.EXPORT)
        sc.scale_single_constraint(model2.c)
        assert model2.c.upper.value == pytest.approx(1e3)


class TestScaleConstraintsPynumero():
    def model(self):
        m = pyo.ConcreteModel()
        x = m.x = pyo.Var(initialize=1e3)
        y = m.y = pyo.Var(initialize=1e6)
        z = m.z = pyo.Var(initialize=1e4)
        m.c1 = pyo.Constraint(expr=0 == -x * y + z)
        m.c2 = pyo.Constraint(expr=0 == 3*x + 4*y + 2*z)
        m.c3 = pyo.Constraint(expr=0 <= z**3)
        return m


    @pytest.mark.unit
    def test_jacobian(self):
        """Make sure the Jacobian from Pynumero matches expectation.  This is
        mostly to ensure we understand the interface and catch if things change.
        """
        m = self.model()
        assert number_activated_objectives(m) == 0
        jac, jac_scaled, nlp = sc.constraint_autoscale_large_jac(m, no_scale=True)
        assert number_activated_objectives(m) == 0

        c1_row = nlp._condata_to_idx[m.c1]
        c2_row = nlp._condata_to_idx[m.c2]
        c3_row = nlp._condata_to_idx[m.c3]
        x_col = nlp._vardata_to_idx[m.x]
        y_col = nlp._vardata_to_idx[m.y]
        z_col = nlp._vardata_to_idx[m.z]

        assert jac[c1_row, x_col] == pytest.approx(-1e6)
        assert jac[c1_row, y_col] == pytest.approx(-1e3)
        assert jac[c1_row, z_col] == pytest.approx(1)

        assert jac[c2_row, x_col] == pytest.approx(3)
        assert jac[c2_row, y_col] == pytest.approx(4)
        assert jac[c2_row, z_col] == pytest.approx(2)

        assert jac[c3_row, z_col] == pytest.approx(3e8)

        # Make sure scaling factors don't affect the result
        sc.set_scaling_factor(m.c1, 1e-6)
        sc.set_scaling_factor(m.x, 1e-3)
        sc.set_scaling_factor(m.y, 1e-6)
        sc.set_scaling_factor(m.z, 1e-4)
        jac, jac_scaled, nlp = sc.constraint_autoscale_large_jac(m, no_scale=True)
        assert jac[c1_row, x_col] == pytest.approx(-1e6)
        # Check the scaled jacobian calculation
        assert jac_scaled[c1_row, x_col] == pytest.approx(-1000)
        assert jac_scaled[c1_row, y_col] == pytest.approx(-1000)
        assert jac_scaled[c1_row, z_col] == pytest.approx(0.01)

    @pytest.mark.unit
    def test_scale_no_var_scale(self):
        """Make sure the Jacobian from Pynumero matches expectation.  This is
        mostly to ensure we understand the interface and catch if things change.
        """
        m = self.model()
        jac, jac_scaled, nlp = sc.constraint_autoscale_large_jac(m)

        c1_row = nlp._condata_to_idx[m.c1]
        c2_row = nlp._condata_to_idx[m.c2]
        c3_row = nlp._condata_to_idx[m.c3]
        x_col = nlp._vardata_to_idx[m.x]
        y_col = nlp._vardata_to_idx[m.y]
        z_col = nlp._vardata_to_idx[m.z]

        assert jac_scaled[c1_row, x_col] == pytest.approx(-100)
        assert jac_scaled[c1_row, y_col] == pytest.approx(-0.1)
        assert jac_scaled[c1_row, z_col] == pytest.approx(1e-4)
        assert m.scaling_factor[m.c1] == pytest.approx(1e-4)

        assert jac_scaled[c2_row, x_col] == pytest.approx(3)
        assert jac_scaled[c2_row, y_col] == pytest.approx(4)
        assert jac_scaled[c2_row, z_col] == pytest.approx(2)

        assert jac_scaled[c3_row, z_col] == pytest.approx(3e2)

    @pytest.mark.unit
    def test_scale_with_var_scale(self):
        """Make sure the Jacobian from Pynumero matches expectation.  This is
        mostly to ensure we understand the interface and catch if things change.
        """
        m = self.model()
        m.scaling_factor = pyo.Suffix(direction=pyo.Suffix.EXPORT)
        m.scaling_factor[m.x] = 1e-3
        m.scaling_factor[m.y] = 1e-6
        m.scaling_factor[m.z] = 1e-4

        jac, jac_scaled, nlp = sc.constraint_autoscale_large_jac(m)

        c1_row = nlp._condata_to_idx[m.c1]
        c2_row = nlp._condata_to_idx[m.c2]
        c3_row = nlp._condata_to_idx[m.c3]
        x_col = nlp._vardata_to_idx[m.x]
        y_col = nlp._vardata_to_idx[m.y]
        z_col = nlp._vardata_to_idx[m.z]

        assert jac_scaled[c1_row, x_col] == pytest.approx(-1000)
        assert jac_scaled[c1_row, y_col] == pytest.approx(-1000)
        assert jac_scaled[c1_row, z_col] == pytest.approx(1e-2)
        assert m.scaling_factor[m.c1] == pytest.approx(1e-6)

        assert jac_scaled[c2_row, x_col] == pytest.approx(0.075)
        assert jac_scaled[c2_row, y_col] == pytest.approx(100)
        assert jac_scaled[c2_row, z_col] == pytest.approx(0.5)
        assert m.scaling_factor[m.c2] == pytest.approx(2.5e-5)

        assert jac_scaled[c3_row, z_col] == pytest.approx(3e6)
        assert m.scaling_factor[m.c3] == pytest.approx(1e-6)


    @pytest.mark.unit
    def test_scale_with_ignore_var_scale(self):
        """Make sure the Jacobian from Pynumero matches expectation.  This is
        mostly to ensure we understand the interface and catch if things change.
        """
        m = self.model()
        m.scaling_factor = pyo.Suffix(direction=pyo.Suffix.EXPORT)
        m.scaling_factor[m.x] = 1e-3
        m.scaling_factor[m.y] = 1e-6
        m.scaling_factor[m.z] = 1e-4

        jac, jac_scaled, nlp = sc.constraint_autoscale_large_jac(
            m, ignore_variable_scaling=True)

        c1_row = nlp._condata_to_idx[m.c1]
        c2_row = nlp._condata_to_idx[m.c2]
        c3_row = nlp._condata_to_idx[m.c3]
        x_col = nlp._vardata_to_idx[m.x]
        y_col = nlp._vardata_to_idx[m.y]
        z_col = nlp._vardata_to_idx[m.z]

        assert jac_scaled[c1_row, x_col] == pytest.approx(-100)
        assert jac_scaled[c1_row, y_col] == pytest.approx(-0.1)
        assert jac_scaled[c1_row, z_col] == pytest.approx(1e-4)
        assert m.scaling_factor[m.c1] == pytest.approx(1e-4)

        assert jac_scaled[c2_row, x_col] == pytest.approx(3)
        assert jac_scaled[c2_row, y_col] == pytest.approx(4)
        assert jac_scaled[c2_row, z_col] == pytest.approx(2)
        assert m.scaling_factor[m.c2] == pytest.approx(1)

        assert jac_scaled[c3_row, z_col] == pytest.approx(3e2)
        assert m.scaling_factor[m.c3] == pytest.approx(1e-6)

    @pytest.mark.unit
    def test_scale_with_ignore_var_scale_constraint_scale(self):
        """Make sure the Jacobian from Pynumero matches expectation.  This is
        mostly to ensure we understand the interface and catch if things change.
        """
        m = self.model()
        m.scaling_factor = pyo.Suffix(direction=pyo.Suffix.EXPORT)
        m.scaling_factor[m.c1] = 1e-6
        m.scaling_factor[m.x] = 1e-3
        m.scaling_factor[m.y] = 1e-6
        m.scaling_factor[m.z] = 1e-4

        jac, jac_scaled, nlp = sc.constraint_autoscale_large_jac(
            m, ignore_variable_scaling=True)

        c1_row = nlp._condata_to_idx[m.c1]
        c2_row = nlp._condata_to_idx[m.c2]
        c3_row = nlp._condata_to_idx[m.c3]
        x_col = nlp._vardata_to_idx[m.x]
        y_col = nlp._vardata_to_idx[m.y]
        z_col = nlp._vardata_to_idx[m.z]

        assert jac_scaled[c1_row, x_col] == pytest.approx(-1)
        assert jac_scaled[c1_row, y_col] == pytest.approx(-1e-3)
        assert jac_scaled[c1_row, z_col] == pytest.approx(1e-6)
        assert m.scaling_factor[m.c1] == pytest.approx(1e-6)

        assert jac_scaled[c2_row, x_col] == pytest.approx(3)
        assert jac_scaled[c2_row, y_col] == pytest.approx(4)
        assert jac_scaled[c2_row, z_col] == pytest.approx(2)
        assert m.scaling_factor[m.c2] == pytest.approx(1)

        assert jac_scaled[c3_row, z_col] == pytest.approx(3e2)
        assert m.scaling_factor[m.c1] == pytest.approx(1e-6)


class TestScaleConstraints():
    @pytest.fixture(scope="class")
    def model(self):
        m = pyo.ConcreteModel()
        m.x = pyo.Var(initialize=1e3)
        m.y = pyo.Var(initialize=1e6)
        m.c1 = pyo.Constraint(expr=m.x == 1e3)
        m.c2 = pyo.Constraint(expr=m.y == 1e6)
        m.scaling_factor = pyo.Suffix(direction=pyo.Suffix.EXPORT)
        m.scaling_factor[m.c1] = 1e-3
        m.scaling_factor[m.c2] = 1e-6

        m.b1 = pyo.Block()
        m.b1.c1 = pyo.Constraint(expr=m.x <= 1e9)
        m.b1.scaling_factor = pyo.Suffix(direction=pyo.Suffix.EXPORT)
        m.b1.scaling_factor[m.b1.c1] = 1e-9

        m.b1.b2 = pyo.Block()
        m.b1.b2.c1 = pyo.Constraint(expr=m.x <= 1e12)
        m.b1.b2.scaling_factor = pyo.Suffix(direction=pyo.Suffix.EXPORT)
        m.b1.b2.scaling_factor[m.b1.b2.c1] = 1e-12

        return m

    @pytest.mark.unit
    def test_scale_one_block(self, model):
        sc.scale_constraints(model, descend_into=False)
        # scaled
        assert model.c1.lower.value == pytest.approx(1)
        assert model.c1.body() == pytest.approx(model.x.value / 1e3)
        assert model.c1.upper.value == pytest.approx(1)
        assert model.c2.lower.value == pytest.approx(1)
        assert model.c2.body() == pytest.approx(model.y.value / 1e6)
        assert model.c2.upper.value == pytest.approx(1)
        # unscaled
        assert model.b1.c1.upper.value == pytest.approx(1e9)
        assert model.b1.b2.c1.upper.value == pytest.approx(1e12)

    @pytest.mark.unit
    def test_scale_model(self, model):
        sc.scale_constraints(model)
        assert model.c1.upper.value == pytest.approx(1)
        assert model.b1.c1.upper.value == pytest.approx(1)
        assert model.b1.b2.c1.upper.value == pytest.approx(1)


class TestCacheVars():
    @pytest.mark.unit
    def test_cache_vars(self):
        m = pyo.ConcreteModel()
        val1 = 1
        val2 = 2
        m.v1 = pyo.Var(initialize=val1)
        m.v2 = pyo.Var(initialize=val2)

        varlist = [m.v1, m.v2]
        varset = pyk.ComponentSet(varlist)

<<<<<<< HEAD
        with CacheVars(varlist) as cache:
=======
        with sc.CacheVars(varlist) as cache:
>>>>>>> 73f9f7ba
            assert cache.cache == [1,2]
            for var in cache.vars:
                assert var in varset
            m.v1.set_value(11)
            m.v2.set_value(12)

        assert m.v1.value == val1
        assert m.v2.value == val2


class TestFlattenedScalingAssignment():
    def set_initial_scaling_factors(self, m):
        scaling_factor = m.scaling_factor
        for var in m.z.values():
            scaling_factor[var] = 0.1
        for var in m.u.values():
            scaling_factor[var] = 0.5

    @pytest.fixture(scope="class")
    def model(self):
        m = pyo.ConcreteModel()
        m.scaling_factor = pyo.Suffix(direction=pyo.Suffix.EXPORT)
        m.time = dae.ContinuousSet(bounds=(0,1))
        m.space = dae.ContinuousSet(bounds=(0,1))
        m.z = pyo.Var(m.time, m.space)
        m.dz = dae.DerivativeVar(m.z, wrt=m.time)
        m.y = pyo.Var(m.time, m.space)
        m.u = pyo.Var(m.time)
        m.s = pyo.Var()

        def de_rule(m, t, x):
<<<<<<< HEAD
            return m.dz[t,x] == 5*m.y[t,x] - 10*m.z[t,x] 
=======
            return m.dz[t,x] == 5*m.y[t,x] - 10*m.z[t,x]
>>>>>>> 73f9f7ba
        m.de = pyo.Constraint(m.time, m.space, rule=de_rule)

        def ae_rule(m, t, x):
            return m.y[t,x] == 4 + m.z[t,x]**3
        m.ae = pyo.Constraint(m.time, m.space, rule=ae_rule)

        x0 = m.space.first()
        def ue_rule(m, t):
            return m.z[t,x0] == 2*m.u[t]
        m.ue = pyo.Constraint(m.time, rule=ue_rule)

        tf, xf = m.time.last(), m.space.last()
        def se_rule(m):
            return m.z[tf, xf] == m.s
        m.se = pyo.Constraint(rule=se_rule)

        return m

    @pytest.mark.unit
    def test_scale_2d(self, model):
        m = model
        scaling_factor = m.scaling_factor
        self.set_initial_scaling_factors(m)

        assignment = [
                (m.y, m.ae),
                (m.dz, m.de),
                ]
<<<<<<< HEAD
        scaler = FlattenedScalingAssignment(scaling_factor, assignment, (0,0))
=======
        scaler = sc.FlattenedScalingAssignment(scaling_factor, assignment, (0,0))
>>>>>>> 73f9f7ba

        y = scaler.get_representative_data_object(m.y)
        assert y is m.y[0,0]

        for var in scaler.varlist:
            scaler.calculate_variable_scaling_factor(var)

        for var in m.y.values():
            assert scaling_factor[var] == pytest.approx(1/(4+10**3))
        nominal_y = 1/scaling_factor[y]

        for var in m.dz.values():
            assert scaling_factor[var] == pytest.approx(1/(5*nominal_y - 100))

        for con in scaler.conlist:
            scaler.set_constraint_scaling_factor(con)

        for index, con in m.ae.items():
            var = m.y[index]
            assert scaling_factor[con] == scaling_factor[var]

        for index, con in m.de.items():
            var = m.dz[index]
            assert scaling_factor[con] == scaling_factor[var]

        scaler.set_derivative_factor_from_state(m.dz)
        for index, dvar in m.dz.items():
            z = m.z[index]
            assert scaling_factor[z] == scaling_factor[dvar]

    @pytest.mark.unit
    def test_scale_1d(self, model):
        m = model
        scaling_factor = m.scaling_factor
        self.set_initial_scaling_factors(m)

        assignment = [
                (m.u, m.ue),
                ]
<<<<<<< HEAD
        scaler = FlattenedScalingAssignment(scaling_factor, assignment, 0)
=======
        scaler = sc.FlattenedScalingAssignment(scaling_factor, assignment, 0)
>>>>>>> 73f9f7ba

        u = scaler.get_representative_data_object(m.u)
        assert u is m.u[0]

        for var in scaler.varlist:
            scaler.calculate_variable_scaling_factor(var)
        for index, var in m.u.items():
            z = m.z[index, 0]
            assert scaling_factor[var] == pytest.approx(2*scaling_factor[z])

        for con in scaler.conlist:
            scaler.set_constraint_scaling_factor(con)
        for index, con in m.ue.items():
            u = m.u[index]
            assert scaling_factor[con] == scaling_factor[u]

    @pytest.mark.unit
    def test_scale_0d(self, model):
        m = model
        scaling_factor = m.scaling_factor
        self.set_initial_scaling_factors(m)

        assignment = [
                (m.s, m.se),
                (m.y[0,0], m.ae[0,0]),
                ]
<<<<<<< HEAD
        scaler = FlattenedScalingAssignment(scaling_factor, assignment, None)
=======
        scaler = sc.FlattenedScalingAssignment(scaling_factor, assignment, None)
>>>>>>> 73f9f7ba

        s = scaler.get_representative_data_object(m.s)
        y = scaler.get_representative_data_object(m.y[0,0])
        assert s is m.s
        assert y is m.y[0,0]

        for var in scaler.varlist:
            scaler.calculate_variable_scaling_factor(var)
        tf, xf = m.time.last(), m.space.last()
        assert scaling_factor[s] == scaling_factor[m.z[tf,xf]]

        assert scaling_factor[y] == pytest.approx(1/(4+10**3))<|MERGE_RESOLUTION|>--- conflicted
+++ resolved
@@ -18,26 +18,11 @@
 import pyomo.environ as pyo
 import pyomo.kernel as pyk
 import pyomo.dae as dae
-<<<<<<< HEAD
-from idaes.core.util.exceptions import ConfigurationError
-from idaes.core.util.scaling import (
-    ScalingBasis,
-    calculate_scaling_factors,
-    badly_scaled_var_generator,
-    grad_fd,
-    constraint_fd_autoscale,
-    scale_single_constraint,
-    scale_constraints,
-    CacheVars,
-    FlattenedScalingAssignment,
-)
-=======
 from pyomo.network import Port, Arc
 from idaes.core.util.exceptions import ConfigurationError
 from idaes.core.util.model_statistics import number_activated_objectives
 import idaes.core.util.scaling as sc
 import logging
->>>>>>> 73f9f7ba
 
 __author__ = "John Eslick, Tim Bartholomew"
 
@@ -757,11 +742,7 @@
         varlist = [m.v1, m.v2]
         varset = pyk.ComponentSet(varlist)
 
-<<<<<<< HEAD
-        with CacheVars(varlist) as cache:
-=======
         with sc.CacheVars(varlist) as cache:
->>>>>>> 73f9f7ba
             assert cache.cache == [1,2]
             for var in cache.vars:
                 assert var in varset
@@ -793,11 +774,7 @@
         m.s = pyo.Var()
 
         def de_rule(m, t, x):
-<<<<<<< HEAD
-            return m.dz[t,x] == 5*m.y[t,x] - 10*m.z[t,x] 
-=======
             return m.dz[t,x] == 5*m.y[t,x] - 10*m.z[t,x]
->>>>>>> 73f9f7ba
         m.de = pyo.Constraint(m.time, m.space, rule=de_rule)
 
         def ae_rule(m, t, x):
@@ -826,11 +803,7 @@
                 (m.y, m.ae),
                 (m.dz, m.de),
                 ]
-<<<<<<< HEAD
-        scaler = FlattenedScalingAssignment(scaling_factor, assignment, (0,0))
-=======
         scaler = sc.FlattenedScalingAssignment(scaling_factor, assignment, (0,0))
->>>>>>> 73f9f7ba
 
         y = scaler.get_representative_data_object(m.y)
         assert y is m.y[0,0]
@@ -870,11 +843,7 @@
         assignment = [
                 (m.u, m.ue),
                 ]
-<<<<<<< HEAD
-        scaler = FlattenedScalingAssignment(scaling_factor, assignment, 0)
-=======
         scaler = sc.FlattenedScalingAssignment(scaling_factor, assignment, 0)
->>>>>>> 73f9f7ba
 
         u = scaler.get_representative_data_object(m.u)
         assert u is m.u[0]
@@ -901,11 +870,7 @@
                 (m.s, m.se),
                 (m.y[0,0], m.ae[0,0]),
                 ]
-<<<<<<< HEAD
-        scaler = FlattenedScalingAssignment(scaling_factor, assignment, None)
-=======
         scaler = sc.FlattenedScalingAssignment(scaling_factor, assignment, None)
->>>>>>> 73f9f7ba
 
         s = scaler.get_representative_data_object(m.s)
         y = scaler.get_representative_data_object(m.y[0,0])
