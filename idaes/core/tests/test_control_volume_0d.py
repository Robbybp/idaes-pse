--- conflicted
+++ resolved
@@ -1354,12 +1354,8 @@
     m.fs.cv.add_state_blocks(has_phase_equilibrium=False)
     m.fs.cv.add_reaction_blocks(has_equilibrium=False)
 
-<<<<<<< HEAD
-    m.fs.cv.test_var = Var(m.fs.cv.time_ref, m.fs.cv.config.property_package.component_list)
-=======
     m.fs.cv.test_var = Var(m.fs.cv.flowsheet().config.time,
-                           m.fs.cv.component_list_ref)
->>>>>>> e07f0541
+                           m.fs.cv.config.property_package.component_list)
 
     def custom_method(t, j):
         return m.fs.cv.test_var[t, j]
@@ -1384,12 +1380,8 @@
     m.fs.cv.add_state_blocks(has_phase_equilibrium=False)
     m.fs.cv.add_reaction_blocks(has_equilibrium=False)
 
-<<<<<<< HEAD
-    m.fs.cv.test_var = Var(m.fs.cv.time_ref, m.fs.cv.config.property_package.component_list)
-=======
     m.fs.cv.test_var = Var(m.fs.cv.flowsheet().config.time,
-                           m.fs.cv.component_list_ref)
->>>>>>> e07f0541
+                           m.fs.cv.config.property_package.component_list)
 
     def custom_method(t, j):
         return m.fs.cv.test_var[t, j]
@@ -1412,12 +1404,8 @@
     m.fs.cv.add_state_blocks(has_phase_equilibrium=False)
     m.fs.cv.add_reaction_blocks(has_equilibrium=False)
 
-<<<<<<< HEAD
-    m.fs.cv.test_var = Var(m.fs.cv.time_ref, m.fs.cv.config.property_package.component_list)
-=======
     m.fs.cv.test_var = Var(m.fs.cv.flowsheet().config.time,
-                           m.fs.cv.component_list_ref)
->>>>>>> e07f0541
+                           m.fs.cv.config.property_package.component_list)
 
     def custom_method(t, j):
         return m.fs.cv.test_var[t, j]
@@ -1446,12 +1434,8 @@
     m.fs.cv.add_state_blocks(has_phase_equilibrium=False)
     m.fs.cv.add_reaction_blocks(has_equilibrium=False)
 
-<<<<<<< HEAD
-    m.fs.cv.test_var = Var(m.fs.cv.time_ref, m.fs.cv.config.property_package.component_list)
-=======
     m.fs.cv.test_var = Var(m.fs.cv.flowsheet().config.time,
-                           m.fs.cv.component_list_ref)
->>>>>>> e07f0541
+                           m.fs.cv.config.property_package.component_list)
 
     def custom_method(t, j):
         return m.fs.cv.test_var[t, j]
@@ -1474,12 +1458,8 @@
     m.fs.cv.add_state_blocks(has_phase_equilibrium=False)
     m.fs.cv.add_reaction_blocks(has_equilibrium=False)
 
-<<<<<<< HEAD
-    m.fs.cv.test_var = Var(m.fs.cv.time_ref, m.fs.cv.config.property_package.component_list)
-=======
     m.fs.cv.test_var = Var(m.fs.cv.flowsheet().config.time,
-                           m.fs.cv.component_list_ref)
->>>>>>> e07f0541
+                           m.fs.cv.config.property_package.component_list)
 
     def custom_method(t, j):
         return m.fs.cv.test_var[t, j]
@@ -1504,12 +1484,8 @@
     m.fs.cv.add_state_blocks(has_phase_equilibrium=False)
     m.fs.cv.add_reaction_blocks(has_equilibrium=False)
 
-<<<<<<< HEAD
-    m.fs.cv.test_var = Var(m.fs.cv.time_ref, m.fs.cv.config.property_package.component_list)
-=======
     m.fs.cv.test_var = Var(m.fs.cv.flowsheet().config.time,
-                           m.fs.cv.component_list_ref)
->>>>>>> e07f0541
+                           m.fs.cv.config.property_package.component_list)
 
     def custom_method(t, j):
         return m.fs.cv.test_var[t, j]
@@ -1532,12 +1508,8 @@
     m.fs.cv.add_state_blocks(has_phase_equilibrium=False)
     m.fs.cv.add_reaction_blocks(has_equilibrium=False)
 
-<<<<<<< HEAD
-    m.fs.cv.test_var = Var(m.fs.cv.time_ref, m.fs.cv.config.property_package.component_list)
-=======
     m.fs.cv.test_var = Var(m.fs.cv.flowsheet().config.time,
-                           m.fs.cv.component_list_ref)
->>>>>>> e07f0541
+                           m.fs.cv.config.property_package.component_list)
 
     def custom_method(t, j):
         return m.fs.cv.test_var[t, j]
@@ -1566,12 +1538,8 @@
     m.fs.cv.add_state_blocks(has_phase_equilibrium=False)
     m.fs.cv.add_reaction_blocks(has_equilibrium=False)
 
-<<<<<<< HEAD
-    m.fs.cv.test_var = Var(m.fs.cv.time_ref, m.fs.cv.config.property_package.component_list)
-=======
     m.fs.cv.test_var = Var(m.fs.cv.flowsheet().config.time,
-                           m.fs.cv.component_list_ref)
->>>>>>> e07f0541
+                           m.fs.cv.config.property_package.component_list)
 
     def custom_method(t, j):
         return m.fs.cv.test_var[t, j]
