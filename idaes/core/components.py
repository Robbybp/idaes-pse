--- conflicted
+++ resolved
@@ -218,11 +218,7 @@
         elif self.config.charge <= 0:
             raise ConfigurationError(
                 "{} received invalid value for charge configuration argument."
-<<<<<<< HEAD
                 " Cations must have a positive charge.".format(self.name))
-=======
-                " Cations must have a positive charge.".format(self.name))
-
-
-__all_components__ = [Component, Solute, Solvent, Ion, Anion, Cation]
->>>>>>> bab6b6ed
+
+
+__all_components__ = [Component, Solute, Solvent, Ion, Anion, Cation]