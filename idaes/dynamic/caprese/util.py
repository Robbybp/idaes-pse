# -*- coding: UTF-8 -*-
##############################################################################
# Institute for the Design of Advanced Energy Systems Process Systems
# Engineering Framework (IDAES PSE Framework) Copyright (c) 2018-2019, by the
# software owners: The Regents of the University of California, through
# Lawrence Berkeley National Laboratory,  National Technology & Engineering
# Solutions of Sandia, LLC, Carnegie Mellon University, West Virginia
# University Research Corporation, et al. All rights reserved.
#
# Please see the files COPYRIGHT.txt and LICENSE.txt for full copyright and
# license information, respectively. Both files are also available online
# at the URL "https://github.com/IDAES/idaes-pse".
##############################################################################
"""
A module of helper functions for working with flattened DAE models.
"""

from pyomo.environ import (Block, Constraint, Var, TerminationCondition,
        SolverFactory, Objective, NonNegativeReals, Reals, 
        TransformationFactory)
from pyomo.kernel import ComponentSet
from pyomo.dae import ContinuousSet, DerivativeVar
from pyomo.dae.flatten import flatten_dae_variables
from pyomo.dae.set_utils import is_in_block_indexed_by
from pyomo.core.expr.visitor import identify_variables
from pyomo.core.base.constraint import _ConstraintData
from pyomo.core.base.block import _BlockData

from idaes.core import FlowsheetBlock
from idaes.core.util.model_statistics import degrees_of_freedom
from idaes.core.util.dyn_utils import (get_activity_dict, deactivate_model_at,
        path_from_block, find_comp_in_block_at_time, get_implicit_index_of_set,
        get_fixed_dict, deactivate_constraints_unindexed_by)
from idaes.core.util.initialization import initialize_by_time_element
from idaes.dynamic.caprese.nmpc import find_comp_in_block
import idaes.logger as idaeslog

from collections import OrderedDict
import random
import time as timemodule
import pdb

__author__ = "Robert Parker and David Thierry"


# See if ipopt is available and set up solver
solver_available = SolverFactory('ipopt').available()
if solver_available:
    solver = SolverFactory('ipopt')
    solver.options = {'tol': 1e-6,
                      'mu_init': 1e-8,
                      'bound_push': 1e-8,
                      'halt_on_ampl_error': 'yes'}
else:
    solver = None


class VarLocator(object):
    """
    Class for storing information used to locate a VarData object.
    Used because I want to allow the user to supply set-point in terms
    of any variables they want. I then need to find these variables in the
    proper container.
    """

    def __init__(self, category, container, location, is_ic=False):
        """Constructor method. Assigns attributes based on arguments.

        Args:
            category : String describing a type of variable. Should be
                       something like 'differential' or 'algebraic'
            container : The list object that contains a VarData's
                        time slice.
            location : The index within the container where the variable
                       lives.
            is_ic : True if the variable is used as an initial condition.
        """
        # Should this class store the time index of the variable?
        # probably not (a. might not exist, b. should already be known)
        if type(category) is not str:
            raise TypeError(
            'category argument must be a string')
        self.category = category

        if type(container) is not list:
            raise TypeError(
            'varlist argument must be a list')
        self.container = container

        if type(location) is not int:
            raise TypeError(
            'location argument must be an integer index')
        if location >= len(container):
            raise ValueError(
            'location must be a valid index for the container') 
        self.location = location

        if type(is_ic) is not bool:
            raise ValueError()
        self.is_ic = is_ic


def copy_values_at_time(varlist_tgt, varlist_src, t_tgt, t_src):
    """Copies values from time-indexed variables in one list, at one point
    in time to another list, at another point in time

    Args:
        varlist_tgt : List containing variables whose values will be set
        varlist_src : List containing variables whose values will be copied
        t_tgt : Point in time, or list of points in time, at which 
                variable values will be copied over
        t_src : Point in time from which variable values will be copied

    """
    # Downside to passing varlists as arguments directly is that I can't
    # validate that time points are valid for each model's time set
    # without just trying to access the VarDatas
    assert len(varlist_tgt) == len(varlist_src)

    if not isinstance(t_tgt, list):
        t_tgt = [t_tgt]

    for i, tgt_slice in enumerate(varlist_tgt):
        src_slice = varlist_src[i]

        try:
            src_value = src_slice[t_src].value
        except KeyError:
            raise KeyError(
                f'{t_src} does not seem to be a valid time index '
                'for the source variables')

        for t in t_tgt:
            try:
                var_tgt = tgt_slice[t]
            except KeyError:
                raise KeyError(
                    f'{t} does not seem to be a valid time index '
                    'for the target variables')

            var_tgt.set_value(src_value)


def find_slices_in_model(tgt_model, src_model, tgt_locator, src_slices):
    """
    Given list of time-only slices in a source model and dictionary mapping
    VarData ids to VarLocator objects, attempts to find each slice
    in the target model and returns a list of the found slices in the same 
    order. 

    Args:
        tgt_model : Model to search for time-slices
        src_model : Model containing the slices to search for
        src_slices : List of time-only slices of variables in the source
                     model

    Returns:
        List of time-only slices to same-named variables in the target 
        model
    """
    # src_slice -> src_vardata -> name/route -> tgt_vardata -> 
    # tgt_slice (via locator) -> append to list 
    # (need both models to find_comp_in_block, and to get some point
    # in time at which to access slices)
    t0_src = src_model.time.first()
    t0_tgt = tgt_model.time.first()
    tgt_slices = []
    for _slice in src_slices:
        init_var = _slice[t0_src]
#        tgt_var = find_comp_in_block(tgt_model, 
#                                     src_model, 
#                                     init_var)
        tgt_vardata = find_comp_in_block_at_time(tgt_model,
                                                 src_model,
                                                 init_var,
                                                 tgt_model.time,
                                                 t0_tgt)
        # This logic is bad because tgt_var might not be explicitly
        # time-indexed, or it may be indexed by things other than time
        #tgt_vardata = tgt_var[t0_tgt]

        try:
            tgt_container = tgt_locator[id(tgt_vardata)].container
        except KeyError:
            raise KeyError(
                'Locator does not seem to know about ' + 
                tgt_vardata.name)

        location = tgt_locator[id(tgt_vardata)].location
        tgt_slices.append(tgt_container[location])
    return tgt_slices


# RENAME
#def simulate_over_range(model, t_start, t_end, **kwargs):
def initialize_by_element_in_range(model, t_start, t_end, **kwargs):
    """Function for solving a square model, time element-by-time element,
    between specified start and end times.

    Args:
        model : Flowsheet model to solve
        t_start : Beginning of timespan over which to solve
        t_end : End of timespan over which to solve

    Kwargs:
        solver : Solver option used to solve portions of the square model
        outlvl : idaes.logger output level
    """
<<<<<<< HEAD
=======
    # CONFIG, KWARGS: handle these kwargs through config

    # deactivate model except at t_start
    # deactivate disc. equations at t_start
    # solve for consistent 'initial' conditions at t_start

    # for each finite element in range... which are these?
    # get indices of finite elements that lie in range
    # t_start, t_end should correspond to finite elements

    # end by reactivating parts of model that were originally active

    # What variables does this function need knowledge of?
>>>>>>> 1a91ae49

    solver = kwargs.pop('solver', SolverFactory('ipopt'))
    outlvl = kwargs.pop('outlvl', idaeslog.NOTSET)
    init_log = idaeslog.getInitLogger('nmpc', outlvl)
    solver_log = idaeslog.getSolveLogger('nmpc', outlvl)
    solve_initial_conditions = kwargs.pop('solve_initial_conditions', False)

    # Variables that will be fixed for time points outside the finite element
    # when constraints for a finite element are activated.
    # For a "normal" process, these should just be differential variables
    # (and maybe derivative variables). For a process with a (PID) controller,
    # these should also include variables used by the controller.
    # If these variables are not specified, 

    # TODO: this should definitely be an explicit arg
    time_linking_vars = kwargs.pop('time_linking_vars', [])

    # Timespan over which these variables will be fixed, counting backwards
    # from the first time point in the finite element (which will always be
    # fixed)
    max_linking_range = kwargs.pop('max_linking_range', 0)
    # Should I specify max_linking_range as an integer number of finite
    # elements, an integer number of time points, or a float in actual time
    # units? Go with latter for now.

    # TODO: Should I fix scalar vars? 

    time = model.time
    assert t_start in time.get_finite_elements()
    assert t_end in time.get_finite_elements()
    assert degrees_of_freedom(model) == 0

    dae_vars = kwargs.pop('dae_vars', [])
    if not dae_vars:
        scalar_vars, dae_vars = flatten_dae_variables(model, time)
        for var in scalar_vars:
            var.fix()
        deactivate_constraints_unindexed_by(model, time)

    ncp = time.get_discretization_info()['ncp']

    fe_in_range = [i for i, fe in enumerate(time.get_finite_elements())
                            if fe >= t_start and fe <= t_end]
    t_in_range = [t for t in model.time if t >= t_start and t <= t_end]

    fe_in_range.pop(0)
    n_fe_in_range = len(fe_in_range)

    was_originally_active = get_activity_dict(model)
    was_originally_fixed = get_fixed_dict(model)

    # Deactivate model
    if not solve_initial_conditions:
        time_list = [t for t in time]
        deactivated = deactivate_model_at(model, time, time_list,
                outlvl=idaeslog.ERROR)
    else:
        time_list = [t for t in time if t != time.first()]
        deactivated = deactivate_model_at(model, time, time_list,
                outlvl=idaeslog.ERROR)

        assert degrees_of_freedom(model) == 0
        with idaeslog.solver_log(solver_log, level=idaeslog.DEBUG) as slc:
            results = solver.solve(model, tee=slc.tee)
        if results.solver.termination_condition == TerminationCondition.optimal:
            pass
        else:
            raise ValueError

        deactivated[time.first()] = deactivate_model_at(model, time, 
                time.first(),
                outlvl=idaeslog.ERROR)[time.first()]

    # "Integration" loop
    for i in fe_in_range:
        t_prev = time[(i-1)*ncp+1]

        fe = [time[k] for k in range((i-1)*ncp+2, i*ncp+2)]

        con_list = []
        for t in fe:
            # These will be fixed vars in constraints at t
            # Probably not necessary to record at what t
            # they occur
            for comp in deactivated[t]:
                if was_originally_active[id(comp)]:
                   comp.activate()
                   if not time_linking_vars:
                       if isinstance(comp, _ConstraintData):
                           con_list.append(comp)
                       elif isinstance(comp, _BlockData):
                           # Active here should be independent of whether block
                           # was active
                           con_list.extend(
                               list(comp.component_data_objects(Constraint,
                                                                 active=True)))

        if not time_linking_vars:
            fixed_vars = []
            for con in con_list:
                for var in identify_variables(con.expr,
                                              include_fixed=False):
                    # use var_locator/ComponentMap to get index somehow
                    t_idx = get_implicit_index_of_set(var, time)
                    if t_idx is None:
                        assert not is_in_block_indexed_by(var, time)
                        continue
                    if t_idx <= t_prev:
                        fixed_vars.append(var)
                        var.fix()
        else:
            fixed_vars = []
            time_range = [t for t in time 
                          if t_prev - t <= max_linking_range
                          and t <= t_prev]
            time_range = [t_prev]
            for _slice in time_linking_vars:
                for t in time_range:
                    #if not _slice[t].fixed:
                    _slice[t].fix()
                    fixed_vars.append(_slice[t])

        # Here I assume that the only variables that can appear in 
        # constraints at a different (later) time index are derivatives
        # and differential variables (they do so in the discretization
        # equations) and that they only participate at t_prev.
        #
        # This is not the case for, say, PID controllers, in which case
        # I should pass in a list of "complicating variables," then fix
        # them at all time points outside the finite element.
        #
        # Alternative solution is to identify_variables in each constraint
        # that is activated and fix those belonging to a previous finite
        # element. (Should not encounter variables belonging to a future
        # finite element.)
        # ^ This option is easier, less efficient
        #
        # In either case need to record whether variable was previously fixed
        # so I know if I should unfix it or not.

        for t in fe:
            for _slice in dae_vars:
                if not _slice[t].fixed:
                    # Fixed DAE variables are time-dependent disturbances,
                    # whose values should not be altered by this function.
                    _slice[t].set_value(_slice[t_prev].value)

        assert degrees_of_freedom(model) == 0

        with idaeslog.solver_log(solver_log, level=idaeslog.DEBUG) as slc:
            results = solver.solve(model, tee=slc.tee)
        if results.solver.termination_condition == TerminationCondition.optimal:
            pass
        else:
            raise ValueError

        for t in fe:
            for comp in deactivated[t]:
                comp.deactivate()

        for var in fixed_vars:
            if not was_originally_fixed[id(var)]:
                var.unfix()

    for t in time:
        for comp in deactivated[t]:
            if was_originally_active[id(comp)]:
                comp.activate()

    assert degrees_of_freedom(model) == 0


def add_noise_at_time(varlist, t_list, **kwargs):
    """Function to add random noise to the values of variables at a particular
    point in time.

    Args:
        varlist : List of (only) time-indexed variables (or References) to
                  which to add noise
        t_list : Point in time, or list of points in time, at which to add noise

    Kwargs:
        random_function : Function that will be called to get the random noise 
                          added to each variable
        args_function : Function that maps index (location) of a variable in
                      varlist to a list of arguments that can be passed to the
                      random function
        weights : List of weights for random distribution arguments such as 
                  standard deviation (Gaussian), radius (uniform), or lambda
                  (Laplacian)
        sigma_0 : Value of standard deviation for a variable with unit weight.
                  Default is 0.05.
        random_arg_dict : Dictionary containing other values users may want
                          to use in their argument function
        bound_strategy : String describing strategy for case in which a bound
                         is violated. Options are 'discard' (default) or 'push'.
        discard_limit : Number of discarded random values after which an
                        exception will be raised. Default is 5
        bound_push : Distance from bound if a push strategy is used for bound
                     violate. Default is 0

    Returns:
        A dictionary mapping each t in t_list to the 
    """
    n = len(varlist)
    rand_fcn = kwargs.pop('random_function', random.gauss)
    weights = kwargs.pop('weights', [1 for i in range(n)])
    random_arg_dict = kwargs.pop('random_arg_dict', {})
    assert len(weights) == n
    sig_0 = kwargs.pop('sigma_0', 0.05)
    sig = [w*sig_0 if w is not None else None for w in weights]

    args_fcn = kwargs.pop('args_function',
                          lambda i, val, **kwargs: [val, sig[i]] 
                                 if sig[i] is not None else None)

    bound_strategy = kwargs.pop('bound_strategy', 'discard')
    discard_limit = kwargs.pop('discard_limit', 5)
    bound_push = kwargs.pop('bound_push', 0)
    assert bound_push >= 0
    assert discard_limit >= 0

    if type(t_list) is not list:
        t_list = [t_list]

    nom_values = {t: [var[t].value for var in varlist] for t in t_list}
    for t in t_list:
        if any([val is None for val in nom_values[t]]):
            raise ValueError(
                    'Cannot apply noise to an uninitialized variable')

    def violated_bounds(var, t, val):
        if var[t].ub is not None:
            if val > var[t].ub:
                return ('upper', var[t].ub)
        if var[t].lb is not None:
            if val < var[t].lb:
                return ('lower', var[t].lb)
        return None

    for i, var in enumerate(varlist):
        for t in t_list:
            rand_args = args_fcn(i, var[t].value, **random_arg_dict)
            if not rand_args:
                # If a certain value is to be skipped,
                # args_fcn should return None
                continue
            newval = rand_fcn(*rand_args)

            violated = violated_bounds(var, t, newval)
            if not violated:
                var[t].set_value(newval)
                continue
            if bound_strategy == 'discard':
                for count in range(0, discard_limit):
                    newval = rand_fcn(*rand_args) 
                    if not violated_bounds(var, t, newval):
                        break
                if violated_bounds(var, t, newval):
                    raise ValueError(
                        'Discard limit exceeded when trying to apply noise to '
                        + var[t].name + ' with arguments ' + str(rand_args) +
                        '. Please adjust bounds or tighten distribution.')
            elif bound_strategy == 'push':
                if violated[0] == 'upper':
                    newval = violated[1] - bound_push
                elif violated[0] == 'lower':
                    newval = violated[1] + bound_push
                if violated_bounds(var, t, newval):
                    raise ValueError(
                            'Value after noise violates bounds even after '
                            'push. Please use a smaller bound push.')
            var[t].set_value(newval) 

    return nom_values<|MERGE_RESOLUTION|>--- conflicted
+++ resolved
@@ -206,22 +206,7 @@
         solver : Solver option used to solve portions of the square model
         outlvl : idaes.logger output level
     """
-<<<<<<< HEAD
-=======
     # CONFIG, KWARGS: handle these kwargs through config
-
-    # deactivate model except at t_start
-    # deactivate disc. equations at t_start
-    # solve for consistent 'initial' conditions at t_start
-
-    # for each finite element in range... which are these?
-    # get indices of finite elements that lie in range
-    # t_start, t_end should correspond to finite elements
-
-    # end by reactivating parts of model that were originally active
-
-    # What variables does this function need knowledge of?
->>>>>>> 1a91ae49
 
     solver = kwargs.pop('solver', SolverFactory('ipopt'))
     outlvl = kwargs.pop('outlvl', idaeslog.NOTSET)
