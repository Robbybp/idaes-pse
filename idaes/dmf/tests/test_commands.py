##############################################################################
# Institute for the Design of Advanced Energy Systems Process Systems
# Engineering Framework (IDAES PSE Framework) Copyright (c) 2018-2020, by the
# software owners: The Regents of the University of California, through
# Lawrence Berkeley National Laboratory,  National Technology & Engineering
# Solutions of Sandia, LLC, Carnegie Mellon University, West Virginia
# University Research Corporation, et al. All rights reserved.
#
# Please see the files COPYRIGHT.txt and LICENSE.txt for full copyright and
# license information, respectively. Both files are also available online
# at the URL "https://github.com/IDAES/idaes-pse".
##############################################################################
"""
Tests for idaes.dmf.commands
"""
import logging
import os
import shutil
import sys

#
import pytest

#
from idaes.dmf import dmfbase, commands, errors, workspace, util
from idaes.util.system import mkdtemp
from .util import init_logging

__author__ = "Dan Gunter"

init_logging()
_log = logging.getLogger(__name__)


@pytest.fixture(scope="function")
def wspath():
    dirname = mkdtemp()
    yield dirname
    # teardown
    shutil.rmtree(dirname)


@pytest.mark.unit
def test_workspace_init(wspath):
    commands.workspace_init(wspath, {"some": "metadata"})
<<<<<<< HEAD
=======
    # try again. Should work, since it's OK to init twice
>>>>>>> 73f9f7ba
    commands.workspace_init(wspath, {"some": "metadata"})


@pytest.mark.unit
def test_workspace_info(wspath):
    commands.workspace_init(wspath, {"some": "metadata"})
    commands.workspace_info(wspath)

    #    subdir = os.path.join(wspath, 'stuff')
    #    os.mkdir(subdir)
    #    commands.workspace_info(subdir)

    notasubdir = os.path.join(wspath, "nope")
    try:
        commands.workspace_info(notasubdir)
        assert False, "Nonexistent subdir workspace info success"
    except errors.CommandError:
        pass


@pytest.mark.unit
def test_find_html_docs(wspath):
    filedir = os.path.dirname(__file__)
    docpath = os.path.join(filedir, "..", "docs", "build", "html")
    if os.path.exists(docpath):
        commands.workspace_init(wspath, {}, html_paths=[docpath])
        dmfobj = dmfbase.DMF(wspath)
        filenames = commands.find_html_docs(dmfobj, dmfobj)
        assert len(filenames) > 0<|MERGE_RESOLUTION|>--- conflicted
+++ resolved
@@ -43,10 +43,7 @@
 @pytest.mark.unit
 def test_workspace_init(wspath):
     commands.workspace_init(wspath, {"some": "metadata"})
-<<<<<<< HEAD
-=======
     # try again. Should work, since it's OK to init twice
->>>>>>> 73f9f7ba
     commands.workspace_init(wspath, {"some": "metadata"})
 
 
